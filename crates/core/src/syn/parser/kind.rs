--- conflicted
+++ resolved
@@ -172,12 +172,6 @@
 
 				Ok(Kind::References(table, path))
 			}
-<<<<<<< HEAD
-			TokenKind::Identifier => {
-				// Check if this is a user-defined type
-				let name = self.next_token_value()?;
-				Ok(Kind::UserDefined(name))
-=======
 			t!("FILE") => {
 				let span = self.peek().span;
 				if self.eat(t!("<")) {
@@ -190,7 +184,11 @@
 				} else {
 					Ok(Kind::File(Vec::new()))
 				}
->>>>>>> 84a73649
+			}
+			TokenKind::Identifier => {
+				// Check if this is a user-defined type
+				let name = self.next_token_value()?;
+				Ok(Kind::UserDefined(name))
 			}
 			_ => unexpected!(self, next, "a kind name"),
 		}
