use crate::ctx::Context;
use crate::dbs::{Force, Statement};
use crate::dbs::{Options, Transaction};
use crate::doc::{CursorDoc, Document};
use crate::err::Error;
use crate::idx::ft::FtIndex;
use crate::idx::trees::mtree::MTreeIndex;
use crate::idx::IndexKeyBase;
use crate::key;
use crate::kvs::TransactionType;
use crate::sql::array::Array;
use crate::sql::index::{HnswParams, Index, MTreeParams, SearchParams};
use crate::sql::statements::DefineIndexStatement;
use crate::sql::{Part, Thing, Value};
use reblessive::tree::Stk;

impl<'a> Document<'a> {
	pub async fn index(
		&self,
		stk: &mut Stk,
		ctx: &Context<'_>,
		opt: &Options,
		txn: &Transaction,
		_stm: &Statement<'_>,
	) -> Result<(), Error> {
		// Check import
		if opt.import {
			return Ok(());
		}
		// Was this force targeted at a specific index?
		let targeted_force = matches!(opt.force, Force::Index(_));
		// Collect indexes or skip
		let ixs = match &opt.force {
			Force::Index(ix)
				if ix.first().is_some_and(|ix| self.id.is_some_and(|id| ix.what.0 == id.tb)) =>
			{
				ix.clone()
			}
			Force::All => self.ix(opt, txn).await?,
			_ if self.changed() => self.ix(opt, txn).await?,
			_ => return Ok(()),
		};
		// Check if the table is a view
		if self.tb(opt, txn).await?.drop {
			return Ok(());
		}
		// Get the record id
		let rid = self.id.as_ref().unwrap();
		// Loop through all index statements
		for ix in ixs.iter() {
			// Calculate old values
			let o = build_opt_values(stk, ctx, opt, txn, ix, &self.initial).await?;

			// Calculate new values
			let n = build_opt_values(stk, ctx, opt, txn, ix, &self.current).await?;

			// Update the index entries
			if targeted_force || o != n {
				// Store all the variable and parameters required by the index operation
				let mut ic = IndexOperation::new(opt, ix, o, n, rid);

				// Index operation dispatching
				match &ix.index {
					Index::Uniq => ic.index_unique(txn).await?,
					Index::Idx => ic.index_non_unique(txn).await?,
<<<<<<< HEAD
					Index::Search(p) => ic.index_full_text(ctx, txn, p).await?,
					Index::MTree(p) => ic.index_mtree(ctx, txn, p).await?,
					Index::Hnsw(p) => ic.index_hnsw(ctx, p).await?,
=======
					Index::Search(p) => ic.index_full_text(stk, ctx, txn, p).await?,
					Index::MTree(p) => ic.index_mtree(stk, ctx, txn, p).await?,
>>>>>>> f61ac908
				};
			}
		}
		// Carry on
		Ok(())
	}
}

/// Extract from the given document, the values required by the index and put then in an array.
/// Eg. IF the index is composed of the columns `name` and `instrument`
/// Given this doc: { "id": 1, "instrument":"piano", "name":"Tobie" }
/// It will return: ["Tobie", "piano"]
async fn build_opt_values(
	stk: &mut Stk,
	ctx: &Context<'_>,
	opt: &Options,
	txn: &Transaction,
	ix: &DefineIndexStatement,
	doc: &CursorDoc<'_>,
) -> Result<Option<Vec<Value>>, Error> {
	if !doc.doc.is_some() {
		return Ok(None);
	}
	let mut o = Vec::with_capacity(ix.cols.len());
	for i in ix.cols.iter() {
		let v = i.compute(stk, ctx, opt, txn, Some(doc)).await?;
		o.push(v);
	}
	Ok(Some(o))
}

/// Extract from the given document, the values required by the index and put then in an array.
/// Eg. IF the index is composed of the columns `name` and `instrument`
/// Given this doc: { "id": 1, "instrument":"piano", "name":"Tobie" }
/// It will return: ["Tobie", "piano"]
struct Indexable(Vec<(Value, bool)>);

impl Indexable {
	fn new(vals: Vec<Value>, ix: &DefineIndexStatement) -> Self {
		let mut source = Vec::with_capacity(vals.len());
		for (v, i) in vals.into_iter().zip(ix.cols.0.iter()) {
			let f = matches!(i.0.last(), Some(&Part::Flatten));
			source.push((v, f));
		}
		Self(source)
	}
}

impl IntoIterator for Indexable {
	type Item = Array;
	type IntoIter = Combinator;

	fn into_iter(self) -> Self::IntoIter {
		Combinator::new(self.0)
	}
}

struct Combinator {
	iterators: Vec<Box<dyn ValuesIterator>>,
	has_next: bool,
}

impl Combinator {
	fn new(source: Vec<(Value, bool)>) -> Self {
		let mut iterators: Vec<Box<dyn ValuesIterator>> = Vec::new();
		// We create an iterator for each idiom
		for (v, f) in source {
			if !f {
				// Iterator for not flattened values
				if let Value::Array(v) = v {
					iterators.push(Box::new(MultiValuesIterator::new(v.0)));
					continue;
				}
			}
			iterators.push(Box::new(SingleValueIterator(v)));
		}
		Self {
			iterators,
			has_next: true,
		}
	}
}

impl Iterator for Combinator {
	type Item = Array;

	fn next(&mut self) -> Option<Self::Item> {
		if !self.has_next {
			return None;
		}
		let mut o = Vec::with_capacity(self.iterators.len());
		// Create the combination and advance to the next
		self.has_next = false;
		for i in &mut self.iterators {
			o.push(i.current().clone());
			if !self.has_next {
				// We advance only one iterator per iteration
				if i.next() {
					self.has_next = true;
				}
			}
		}
		let o = Array::from(o);
		Some(o)
	}
}

trait ValuesIterator: Send {
	fn next(&mut self) -> bool;
	fn current(&self) -> &Value;
}

struct MultiValuesIterator {
	vals: Vec<Value>,
	done: bool,
	current: usize,
	end: usize,
}

impl MultiValuesIterator {
	fn new(vals: Vec<Value>) -> Self {
		let len = vals.len();
		if len == 0 {
			Self {
				vals,
				done: true,
				current: 0,
				end: 0,
			}
		} else {
			Self {
				vals,
				done: false,
				current: 0,
				end: len - 1,
			}
		}
	}
}

impl ValuesIterator for MultiValuesIterator {
	fn next(&mut self) -> bool {
		if self.done {
			return false;
		}
		if self.current == self.end {
			self.done = true;
			return false;
		}
		self.current += 1;
		true
	}

	fn current(&self) -> &Value {
		self.vals.get(self.current).unwrap_or(&Value::Null)
	}
}

struct SingleValueIterator(Value);

impl ValuesIterator for SingleValueIterator {
	fn next(&mut self) -> bool {
		false
	}

	fn current(&self) -> &Value {
		&self.0
	}
}

struct IndexOperation<'a> {
	opt: &'a Options,
	ix: &'a DefineIndexStatement,
	/// The old values (if existing)
	o: Option<Vec<Value>>,
	/// The new values (if existing)
	n: Option<Vec<Value>>,
	rid: &'a Thing,
}

impl<'a> IndexOperation<'a> {
	fn new(
		opt: &'a Options,
		ix: &'a DefineIndexStatement,
		o: Option<Vec<Value>>,
		n: Option<Vec<Value>>,
		rid: &'a Thing,
	) -> Self {
		Self {
			opt,
			ix,
			o,
			n,
			rid,
		}
	}

	fn get_unique_index_key(&self, v: &'a Array) -> key::index::Index {
		crate::key::index::Index::new(
			self.opt.ns(),
			self.opt.db(),
			&self.ix.what,
			&self.ix.name,
			v,
			None,
		)
	}

	fn get_non_unique_index_key(&self, v: &'a Array) -> key::index::Index {
		crate::key::index::Index::new(
			self.opt.ns(),
			self.opt.db(),
			&self.ix.what,
			&self.ix.name,
			v,
			Some(&self.rid.id),
		)
	}

	async fn index_unique(&mut self, txn: &Transaction) -> Result<(), Error> {
		let mut run = txn.lock().await;
		// Delete the old index data
		if let Some(o) = self.o.take() {
			let i = Indexable::new(o, self.ix);
			for o in i {
				let key = self.get_unique_index_key(&o);
				match run.delc(key, Some(self.rid)).await {
					Err(Error::TxConditionNotMet) => Ok(()),
					Err(e) => Err(e),
					Ok(v) => Ok(v),
				}?
			}
		}
		// Create the new index data
		if let Some(n) = self.n.take() {
			let i = Indexable::new(n, self.ix);
			for n in i {
				if !n.is_all_none_or_null() {
					let key = self.get_unique_index_key(&n);
					if run.putc(key, self.rid, None).await.is_err() {
						let key = self.get_unique_index_key(&n);
						let val = run.get(key).await?.unwrap();
						let rid: Thing = val.into();
						return self.err_index_exists(rid, n);
					}
				}
			}
		}
		Ok(())
	}

	async fn index_non_unique(&mut self, txn: &Transaction) -> Result<(), Error> {
		let mut run = txn.lock().await;
		// Delete the old index data
		if let Some(o) = self.o.take() {
			let i = Indexable::new(o, self.ix);
			for o in i {
				let key = self.get_non_unique_index_key(&o);
				match run.delc(key, Some(self.rid)).await {
					Err(Error::TxConditionNotMet) => Ok(()),
					Err(e) => Err(e),
					Ok(v) => Ok(v),
				}?
			}
		}
		// Create the new index data
		if let Some(n) = self.n.take() {
			let i = Indexable::new(n, self.ix);
			for n in i {
				let key = self.get_non_unique_index_key(&n);
				if run.putc(key, self.rid, None).await.is_err() {
					let key = self.get_non_unique_index_key(&n);
					let val = run.get(key).await?.unwrap();
					let rid: Thing = val.into();
					return self.err_index_exists(rid, n);
				}
			}
		}
		Ok(())
	}

	fn err_index_exists(&self, rid: Thing, n: Array) -> Result<(), Error> {
		Err(Error::IndexExists {
			thing: rid,
			index: self.ix.name.to_string(),
			value: match n.len() {
				1 => n.first().unwrap().to_string(),
				_ => n.to_string(),
			},
		})
	}

	async fn index_full_text(
		&mut self,
		stk: &mut Stk,
		ctx: &Context<'_>,
		txn: &Transaction,
		p: &SearchParams,
	) -> Result<(), Error> {
		let ikb = IndexKeyBase::new(self.opt, self.ix);

		let mut ft = FtIndex::new(
			ctx.get_index_stores(),
			self.opt,
			txn,
			&p.az,
			ikb,
			p,
			TransactionType::Write,
		)
		.await?;

		if let Some(n) = self.n.take() {
			ft.index_document(stk, ctx, self.opt, txn, self.rid, n).await?;
		} else {
			ft.remove_document(txn, self.rid).await?;
		}
		ft.finish(txn).await
	}

	async fn index_mtree(
		&mut self,
		stk: &mut Stk,
		ctx: &Context<'_>,
		txn: &Transaction,
		p: &MTreeParams,
	) -> Result<(), Error> {
		let mut tx = txn.lock().await;
		let ikb = IndexKeyBase::new(self.opt, self.ix);
		let mut mt =
			MTreeIndex::new(ctx.get_index_stores(), &mut tx, ikb, p, TransactionType::Write)
				.await?;
		// Delete the old index data
		if let Some(o) = self.o.take() {
<<<<<<< HEAD
			mt.remove_document(&mut tx, self.rid, &o).await?;
		}
		// Create the new index data
		if let Some(n) = self.n.take() {
			mt.index_document(&mut tx, self.rid, &n).await?;
=======
			mt.remove_document(stk, &mut tx, self.rid, o).await?;
		}
		// Create the new index data
		if let Some(n) = self.n.take() {
			mt.index_document(stk, &mut tx, self.rid, n).await?;
>>>>>>> f61ac908
		}
		mt.finish(&mut tx).await
	}

	async fn index_hnsw(&mut self, ctx: &Context<'_>, p: &HnswParams) -> Result<(), Error> {
		let hnsw = ctx.get_index_stores().get_index_hnsw(self.opt, self.ix, p).await;
		let mut hnsw = hnsw.write().await;
		// Delete the old index data
		if let Some(o) = self.o.take() {
			hnsw.remove_document(self.rid, &o)?;
		}
		// Create the new index data
		if let Some(n) = self.n.take() {
			hnsw.index_document(self.rid, &n)?;
		}
		Ok(())
	}
}<|MERGE_RESOLUTION|>--- conflicted
+++ resolved
@@ -63,14 +63,9 @@
 				match &ix.index {
 					Index::Uniq => ic.index_unique(txn).await?,
 					Index::Idx => ic.index_non_unique(txn).await?,
-<<<<<<< HEAD
-					Index::Search(p) => ic.index_full_text(ctx, txn, p).await?,
-					Index::MTree(p) => ic.index_mtree(ctx, txn, p).await?,
-					Index::Hnsw(p) => ic.index_hnsw(ctx, p).await?,
-=======
 					Index::Search(p) => ic.index_full_text(stk, ctx, txn, p).await?,
 					Index::MTree(p) => ic.index_mtree(stk, ctx, txn, p).await?,
->>>>>>> f61ac908
+					Index::Hnsw(p) => ic.index_hnsw(ctx, p).await?,
 				};
 			}
 		}
@@ -405,19 +400,11 @@
 				.await?;
 		// Delete the old index data
 		if let Some(o) = self.o.take() {
-<<<<<<< HEAD
-			mt.remove_document(&mut tx, self.rid, &o).await?;
+			mt.remove_document(stk, &mut tx, self.rid, &o).await?;
 		}
 		// Create the new index data
 		if let Some(n) = self.n.take() {
-			mt.index_document(&mut tx, self.rid, &n).await?;
-=======
-			mt.remove_document(stk, &mut tx, self.rid, o).await?;
-		}
-		// Create the new index data
-		if let Some(n) = self.n.take() {
-			mt.index_document(stk, &mut tx, self.rid, n).await?;
->>>>>>> f61ac908
+			mt.index_document(stk, &mut tx, self.rid, &n).await?;
 		}
 		mt.finish(&mut tx).await
 	}
