--- conflicted
+++ resolved
@@ -6,13 +6,8 @@
 use std::fmt::Write;
 
 /// Binary operators.
-<<<<<<< HEAD
+#[revisioned(revision = 2)]
 #[derive(Clone, Debug, Eq, PartialEq, PartialOrd, Serialize, Deserialize, Hash)]
-#[revisioned(revision = 2)]
-=======
-#[revisioned(revision = 1)]
-#[derive(Clone, Debug, Eq, PartialEq, PartialOrd, Serialize, Deserialize, Hash)]
->>>>>>> b2b08e0a
 #[cfg_attr(feature = "arbitrary", derive(arbitrary::Arbitrary))]
 #[non_exhaustive]
 pub enum Operator {
