--- conflicted
+++ resolved
@@ -68,22 +68,6 @@
 	pub mtree_cache: u32,
 }
 
-<<<<<<< HEAD
-#[derive(Clone, Debug, Eq, PartialEq, PartialOrd, Serialize, Deserialize, Hash)]
-#[cfg_attr(feature = "arbitrary", derive(arbitrary::Arbitrary))]
-#[revisioned(revision = 1)]
-pub struct HnswParams {
-	pub dimension: u16,
-	pub distance: Distance,
-	pub vector_type: VectorType,
-	pub m: u16,
-	pub m0: u16,
-	pub ef_construction: u16,
-	pub heuristic: bool,
-	pub extend_candidates: bool,
-	pub keep_pruned_connections: bool,
-	pub ml: Number,
-=======
 impl MTreeParams {
 	fn convert_old_distance(
 		&mut self,
@@ -111,7 +95,22 @@
 	Cosine,
 	Hamming,
 	Minkowski(Number),
->>>>>>> 2fe398f5
+}
+
+#[derive(Clone, Debug, Eq, PartialEq, PartialOrd, Serialize, Deserialize, Hash)]
+#[cfg_attr(feature = "arbitrary", derive(arbitrary::Arbitrary))]
+#[revisioned(revision = 1)]
+pub struct HnswParams {
+    pub dimension: u16,
+    pub distance: Distance,
+    pub vector_type: VectorType,
+    pub m: u16,
+    pub m0: u16,
+    pub ef_construction: u16,
+    pub heuristic: bool,
+    pub extend_candidates: bool,
+    pub keep_pruned_connections: bool,
+    pub ml: Number,
 }
 
 #[derive(Clone, Default, Debug, Eq, PartialEq, PartialOrd, Serialize, Deserialize, Hash)]
