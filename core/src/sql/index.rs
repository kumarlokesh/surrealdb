--- conflicted
+++ resolved
@@ -13,12 +13,8 @@
 
 #[derive(Clone, Debug, Default, Eq, PartialEq, PartialOrd, Serialize, Deserialize, Hash)]
 #[cfg_attr(feature = "arbitrary", derive(arbitrary::Arbitrary))]
-<<<<<<< HEAD
 #[revisioned(revision = 2)]
-=======
-#[revisioned(revision = 1)]
-#[non_exhaustive]
->>>>>>> 53b2878a
+#[non_exhaustive]
 pub enum Index {
 	/// (Basic) non unique
 	#[default]
