use crate::err::Error;
use crate::fnc::util::math::vector::{
	ChebyshevDistance, CosineDistance, EuclideanDistance, HammingDistance, JaccardSimilarity,
	ManhattanDistance, MinkowskiDistance, PearsonSimilarity,
};
use crate::sql::ident::Ident;
use crate::sql::scoring::Scoring;
use crate::sql::statements::info::InfoStructure;
use crate::sql::{Number, Value};
use revision::revisioned;
use serde::{Deserialize, Serialize};
use std::fmt;
use std::fmt::{Display, Formatter};

#[revisioned(revision = 1)]
#[derive(Clone, Debug, Default, Eq, PartialEq, PartialOrd, Serialize, Deserialize, Hash)]
#[cfg_attr(feature = "arbitrary", derive(arbitrary::Arbitrary))]
<<<<<<< HEAD
#[revisioned(revision = 2)]
=======
>>>>>>> b2b08e0a
#[non_exhaustive]
pub enum Index {
	/// (Basic) non unique
	#[default]
	Idx,
	/// Unique index
	Uniq,
	/// Index with Full-Text search capabilities
	Search(SearchParams),
	/// M-Tree index for distance based metrics
	MTree(MTreeParams),
	/// HNSW index for distance based metrics
	#[revision(start = 2)]
	Hnsw(HnswParams),
}

#[revisioned(revision = 2)]
#[derive(Clone, Debug, Eq, PartialEq, PartialOrd, Serialize, Deserialize, Hash)]
#[cfg_attr(feature = "arbitrary", derive(arbitrary::Arbitrary))]
#[non_exhaustive]
pub struct SearchParams {
	pub az: Ident,
	pub hl: bool,
	pub sc: Scoring,
	pub doc_ids_order: u32,
	pub doc_lengths_order: u32,
	pub postings_order: u32,
	pub terms_order: u32,
	#[revision(start = 2)]
	pub doc_ids_cache: u32,
	#[revision(start = 2)]
	pub doc_lengths_cache: u32,
	#[revision(start = 2)]
	pub postings_cache: u32,
	#[revision(start = 2)]
	pub terms_cache: u32,
}

#[revisioned(revision = 2)]
#[derive(Clone, Debug, Eq, PartialEq, PartialOrd, Serialize, Deserialize, Hash)]
#[cfg_attr(feature = "arbitrary", derive(arbitrary::Arbitrary))]
#[non_exhaustive]
pub struct MTreeParams {
	pub dimension: u16,
	#[revision(start = 1, end = 2, convert_fn = "convert_old_distance")]
	pub _distance: Distance1, // TODO remove once 1.0 && 1.1 are EOL
	#[revision(start = 2)]
	pub distance: Distance,
	pub vector_type: VectorType,
	pub capacity: u16,
	pub doc_ids_order: u32,
	#[revision(start = 2)]
	pub doc_ids_cache: u32,
	#[revision(start = 2)]
	pub mtree_cache: u32,
}

impl MTreeParams {
	fn convert_old_distance(
		&mut self,
		_revision: u16,
		d1: Distance1,
	) -> Result<(), revision::Error> {
		self.distance = match d1 {
			Distance1::Euclidean => Distance::Euclidean,
			Distance1::Manhattan => Distance::Manhattan,
			Distance1::Cosine => Distance::Cosine,
			Distance1::Hamming => Distance::Hamming,
			Distance1::Minkowski(n) => Distance::Minkowski(n),
		};
		Ok(())
	}
}

#[revisioned(revision = 1)]
#[derive(Clone, Default, Debug, Eq, PartialEq, PartialOrd, Serialize, Deserialize, Hash)]
#[cfg_attr(feature = "arbitrary", derive(arbitrary::Arbitrary))]
#[non_exhaustive]
pub enum Distance1 {
	#[default]
	Euclidean,
	Manhattan,
	Cosine,
	Hamming,
	Minkowski(Number),
}

<<<<<<< HEAD
#[derive(Clone, Debug, Eq, PartialEq, PartialOrd, Serialize, Deserialize, Hash)]
#[cfg_attr(feature = "arbitrary", derive(arbitrary::Arbitrary))]
#[revisioned(revision = 1)]
pub struct HnswParams {
	pub dimension: u16,
	pub distance: Distance,
	pub vector_type: VectorType,
	pub m: u16,
	pub m0: u16,
	pub ef_construction: u16,
	pub heuristic: bool,
	pub extend_candidates: bool,
	pub keep_pruned_connections: bool,
	pub ml: Number,
}

=======
#[revisioned(revision = 1)]
>>>>>>> b2b08e0a
#[derive(Clone, Default, Debug, Eq, PartialEq, PartialOrd, Serialize, Deserialize, Hash)]
#[cfg_attr(feature = "arbitrary", derive(arbitrary::Arbitrary))]
#[non_exhaustive]
pub enum Distance {
	Chebyshev,
	Cosine,
	#[default]
	Euclidean,
	Hamming,
	Jaccard,
	Manhattan,
	Minkowski(Number),
	Pearson,
}

impl Distance {
	pub(crate) fn compute(&self, v1: &Vec<Number>, v2: &Vec<Number>) -> Result<Number, Error> {
		match self {
			Self::Cosine => v1.cosine_distance(v2),
			Self::Chebyshev => v1.chebyshev_distance(v2),
			Self::Euclidean => v1.euclidean_distance(v2),
			Self::Hamming => v1.hamming_distance(v2),
			Self::Jaccard => v1.jaccard_similarity(v2),
			Self::Manhattan => v1.manhattan_distance(v2),
			Self::Minkowski(r) => v1.minkowski_distance(v2, r),
			Self::Pearson => v1.pearson_similarity(v2),
		}
	}
}

impl Display for Distance {
	fn fmt(&self, f: &mut Formatter<'_>) -> fmt::Result {
		match self {
			Self::Chebyshev => f.write_str("CHEBYSHEV"),
			Self::Cosine => f.write_str("COSINE"),
			Self::Euclidean => f.write_str("EUCLIDEAN"),
			Self::Hamming => f.write_str("HAMMING"),
			Self::Jaccard => f.write_str("JACCARD"),
			Self::Manhattan => f.write_str("MANHATTAN"),
			Self::Minkowski(order) => write!(f, "MINKOWSKI {}", order),
			Self::Pearson => f.write_str("PEARSON"),
		}
	}
}

#[revisioned(revision = 1)]
#[derive(Clone, Copy, Default, Debug, Eq, PartialEq, PartialOrd, Serialize, Deserialize, Hash)]
#[cfg_attr(feature = "arbitrary", derive(arbitrary::Arbitrary))]
#[non_exhaustive]
pub enum VectorType {
	#[default]
	F64,
	F32,
	I64,
	I32,
	I16,
}

impl Display for VectorType {
	fn fmt(&self, f: &mut Formatter<'_>) -> fmt::Result {
		match self {
			Self::F64 => f.write_str("F64"),
			Self::F32 => f.write_str("F32"),
			Self::I64 => f.write_str("I64"),
			Self::I32 => f.write_str("I32"),
			Self::I16 => f.write_str("I16"),
		}
	}
}

impl Display for Index {
	fn fmt(&self, f: &mut Formatter) -> fmt::Result {
		match self {
			Self::Idx => Ok(()),
			Self::Uniq => f.write_str("UNIQUE"),
			Self::Search(p) => {
				write!(
					f,
					"SEARCH ANALYZER {} {} DOC_IDS_ORDER {} DOC_LENGTHS_ORDER {} POSTINGS_ORDER {} TERMS_ORDER {} DOC_IDS_CACHE {} DOC_LENGTHS_CACHE {} POSTINGS_CACHE {} TERMS_CACHE {}",
					p.az,
					p.sc,
					p.doc_ids_order,
					p.doc_lengths_order,
					p.postings_order,
					p.terms_order,
					p.doc_ids_cache,
					p.doc_lengths_cache,
					p.postings_cache,
					p.terms_cache
				)?;
				if p.hl {
					f.write_str(" HIGHLIGHTS")?
				}
				Ok(())
			}
			Self::MTree(p) => {
				write!(
					f,
					"MTREE DIMENSION {} DIST {} TYPE {} CAPACITY {} DOC_IDS_ORDER {} DOC_IDS_CACHE {} MTREE_CACHE {}",
					p.dimension, p.distance, p.vector_type, p.capacity, p.doc_ids_order, p.doc_ids_cache, p.mtree_cache
				)
			}
			Self::Hnsw(p) => {
				write!(
					f,
					"HNSW DIMENSION {} DIST {} TYPE {} EFC {} M {} M0 {} ML {}",
					p.dimension, p.distance, p.vector_type, p.ef_construction, p.m, p.m0, p.ml
				)?;
				if p.heuristic {
					f.write_str(" HEURISTIC")?
				}
				if p.extend_candidates {
					f.write_str(" EXTEND_CANDIDATES")?
				}
				if p.keep_pruned_connections {
					f.write_str(" KEEP_PRUNED_CONNECTIONS")?
				}
				Ok(())
			}
		}
	}
}

impl InfoStructure for Index {
	fn structure(self) -> Value {
		self.to_string().into()
	}
}<|MERGE_RESOLUTION|>--- conflicted
+++ resolved
@@ -12,13 +12,9 @@
 use std::fmt;
 use std::fmt::{Display, Formatter};
 
-#[revisioned(revision = 1)]
+#[revisioned(revision = 2)]
 #[derive(Clone, Debug, Default, Eq, PartialEq, PartialOrd, Serialize, Deserialize, Hash)]
 #[cfg_attr(feature = "arbitrary", derive(arbitrary::Arbitrary))]
-<<<<<<< HEAD
-#[revisioned(revision = 2)]
-=======
->>>>>>> b2b08e0a
 #[non_exhaustive]
 pub enum Index {
 	/// (Basic) non unique
@@ -106,26 +102,24 @@
 	Minkowski(Number),
 }
 
-<<<<<<< HEAD
+#[revisioned(revision = 1)]
 #[derive(Clone, Debug, Eq, PartialEq, PartialOrd, Serialize, Deserialize, Hash)]
 #[cfg_attr(feature = "arbitrary", derive(arbitrary::Arbitrary))]
-#[revisioned(revision = 1)]
+#[non_exhaustive]
 pub struct HnswParams {
-	pub dimension: u16,
-	pub distance: Distance,
-	pub vector_type: VectorType,
-	pub m: u16,
-	pub m0: u16,
-	pub ef_construction: u16,
-	pub heuristic: bool,
-	pub extend_candidates: bool,
-	pub keep_pruned_connections: bool,
-	pub ml: Number,
-}
-
-=======
-#[revisioned(revision = 1)]
->>>>>>> b2b08e0a
+    pub dimension: u16,
+    pub distance: Distance,
+    pub vector_type: VectorType,
+    pub m: u16,
+    pub m0: u16,
+    pub ef_construction: u16,
+    pub heuristic: bool,
+    pub extend_candidates: bool,
+    pub keep_pruned_connections: bool,
+    pub ml: Number,
+}
+
+#[revisioned(revision = 1)]
 #[derive(Clone, Default, Debug, Eq, PartialEq, PartialOrd, Serialize, Deserialize, Hash)]
 #[cfg_attr(feature = "arbitrary", derive(arbitrary::Arbitrary))]
 #[non_exhaustive]
