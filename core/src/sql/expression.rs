--- conflicted
+++ resolved
@@ -187,17 +187,12 @@
 			Operator::NoneInside => fnc::operate::inside_none(&l, &r),
 			Operator::Outside => fnc::operate::outside(&l, &r),
 			Operator::Intersects => fnc::operate::intersects(&l, &r),
-<<<<<<< HEAD
-			Operator::Matches(_) => fnc::operate::matches(ctx, opt, txn, doc, self, l, r).await,
-			Operator::Knn(_, _) | Operator::Ann(_, _) => {
-				fnc::operate::knn(ctx, opt, txn, doc, self).await
-			}
-=======
 			Operator::Matches(_) => {
 				fnc::operate::matches(stk, ctx, opt, txn, doc, self, l, r).await
 			}
-			Operator::Knn(_, _) => fnc::operate::knn(stk, ctx, opt, txn, doc, self).await,
->>>>>>> f61ac908
+			Operator::Knn(_, _) | Operator::Ann(_, _) => {
+				fnc::operate::knn(stk, ctx, opt, txn, doc, self).await
+			}
 			_ => unreachable!(),
 		}
 	}
