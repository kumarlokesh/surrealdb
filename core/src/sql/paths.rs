use crate::sql::part::Part;
use once_cell::sync::Lazy;

pub const OBJ_PATH_AUTH: &str = "sd";
pub const OBJ_PATH_SCOPE: &str = "sc";
pub const OBJ_PATH_TOKEN: &str = "tk";
pub static ID: Lazy<[Part; 1]> = Lazy::new(|| [Part::from("id")]);

pub static IP: Lazy<[Part; 1]> = Lazy::new(|| [Part::from("ip")]);

pub static NS: Lazy<[Part; 1]> = Lazy::new(|| [Part::from("ns")]);

pub static DB: Lazy<[Part; 1]> = Lazy::new(|| [Part::from("db")]);

<<<<<<< HEAD
pub static AC: Lazy<[Part; 1]> = Lazy::new(|| [Part::from("ac")]);

pub static RD: Lazy<[Part; 1]> = Lazy::new(|| [Part::from("rd")]);
=======
pub static SC: Lazy<[Part; 1]> = Lazy::new(|| [Part::from(OBJ_PATH_SCOPE)]);

pub static SD: Lazy<[Part; 1]> = Lazy::new(|| [Part::from(OBJ_PATH_AUTH)]);
>>>>>>> b9f02d14

pub static OR: Lazy<[Part; 1]> = Lazy::new(|| [Part::from("or")]);

pub static TK: Lazy<[Part; 1]> = Lazy::new(|| [Part::from(OBJ_PATH_TOKEN)]);

pub static IN: Lazy<[Part; 1]> = Lazy::new(|| [Part::from("in")]);

pub static OUT: Lazy<[Part; 1]> = Lazy::new(|| [Part::from("out")]);

pub static META: Lazy<[Part; 1]> = Lazy::new(|| [Part::from("__")]);

pub static EDGE: Lazy<[Part; 1]> = Lazy::new(|| [Part::from("__")]);<|MERGE_RESOLUTION|>--- conflicted
+++ resolved
@@ -1,9 +1,9 @@
 use crate::sql::part::Part;
 use once_cell::sync::Lazy;
 
-pub const OBJ_PATH_AUTH: &str = "sd";
-pub const OBJ_PATH_SCOPE: &str = "sc";
-pub const OBJ_PATH_TOKEN: &str = "tk";
+pub const OBJ_PATH_ACCESS: &str = "ac";
+pub const OBJ_PATH_AUTH: &str = "rd";
+
 pub static ID: Lazy<[Part; 1]> = Lazy::new(|| [Part::from("id")]);
 
 pub static IP: Lazy<[Part; 1]> = Lazy::new(|| [Part::from("ip")]);
@@ -12,15 +12,9 @@
 
 pub static DB: Lazy<[Part; 1]> = Lazy::new(|| [Part::from("db")]);
 
-<<<<<<< HEAD
 pub static AC: Lazy<[Part; 1]> = Lazy::new(|| [Part::from("ac")]);
 
 pub static RD: Lazy<[Part; 1]> = Lazy::new(|| [Part::from("rd")]);
-=======
-pub static SC: Lazy<[Part; 1]> = Lazy::new(|| [Part::from(OBJ_PATH_SCOPE)]);
-
-pub static SD: Lazy<[Part; 1]> = Lazy::new(|| [Part::from(OBJ_PATH_AUTH)]);
->>>>>>> b9f02d14
 
 pub static OR: Lazy<[Part; 1]> = Lazy::new(|| [Part::from("or")]);
 
