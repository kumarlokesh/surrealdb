use crate::ctx::Context;
use crate::dbs::{Options, Transaction};
use crate::err::Error;
use crate::idx::planner::executor::{AnnExpressions, ExpressionKey, KnnExpressions};
use crate::idx::planner::plan::{IndexOperator, IndexOption};
use crate::kvs;
use crate::sql::index::{Distance, Index};
use crate::sql::statements::{DefineFieldStatement, DefineIndexStatement};
use crate::sql::{
	Array, Cond, Expression, Idiom, Kind, Number, Operator, Part, Subquery, Table, Value, With,
};
use async_recursion::async_recursion;
use std::collections::HashMap;
use std::sync::Arc;

pub(super) struct Tree {
	pub(super) root: Node,
	pub(super) index_map: IndexesMap,
	pub(super) with_indexes: Vec<IndexRef>,
	pub(super) knn_expressions: KnnExpressions,
}

impl Tree {
	/// Traverse all the conditions and extract every expression
	/// that can be resolved by an index.
	pub(super) async fn build<'a>(
		ctx: &'a Context<'_>,
		opt: &'a Options,
		txn: &'a Transaction,
		table: &'a Table,
		cond: &'a Option<Cond>,
		with: &'a Option<With>,
	) -> Result<Option<Self>, Error> {
		let mut b = TreeBuilder::new(ctx, opt, txn, table, with);
		if let Some(cond) = cond {
			let root = b.eval_value(0, &cond.0).await?;
			Ok(Some(Self {
				root,
				index_map: b.index_map,
				with_indexes: b.with_indexes,
				knn_expressions: b.knn_expressions,
			}))
		} else {
			Ok(None)
		}
	}
}

struct TreeBuilder<'a> {
	ctx: &'a Context<'a>,
	opt: &'a Options,
	txn: &'a Transaction,
	table: &'a Table,
	with: &'a Option<With>,
<<<<<<< HEAD
	indexes: Option<Arc<[DefineIndexStatement]>>,
	resolved_expressions: HashMap<ExpressionKey, ResolvedExpression>,
	resolved_idioms: HashMap<Arc<Idiom>, Arc<Idiom>>,
	idioms_indexes: HashMap<Arc<Idiom>, Option<Arc<Vec<IndexRef>>>>,
	index_map: IndexesMap,
	with_indexes: Vec<IndexRef>,
	knn_expressions: KnnExpressions,
	ann_expressions: AnnExpressions,
=======
	schemas: HashMap<Table, SchemaCache>,
	idioms_indexes: HashMap<Table, HashMap<Idiom, LocalIndexRefs>>,
	resolved_expressions: HashMap<Arc<Expression>, ResolvedExpression>,
	resolved_idioms: HashMap<Idiom, Node>,
	index_map: IndexesMap,
	with_indexes: Vec<IndexRef>,
	knn_expressions: KnnExpressions,
	idioms_record_options: HashMap<Idiom, RecordOptions>,
>>>>>>> a82c0ec0
	group_sequence: GroupRef,
}

#[derive(Debug, Clone, Eq, PartialEq, Hash)]
pub(super) struct RecordOptions {
	locals: LocalIndexRefs,
	remotes: RemoteIndexRefs,
}

pub(super) type LocalIndexRefs = Vec<IndexRef>;
pub(super) type RemoteIndexRefs = Arc<Vec<(Idiom, LocalIndexRefs)>>;

impl<'a> TreeBuilder<'a> {
	fn new(
		ctx: &'a Context<'_>,
		opt: &'a Options,
		txn: &'a Transaction,
		table: &'a Table,
		with: &'a Option<With>,
	) -> Self {
		let with_indexes = match with {
			Some(With::Index(ixs)) => Vec::with_capacity(ixs.len()),
			_ => vec![],
		};
		Self {
			ctx,
			opt,
			txn,
			table,
			with,
			schemas: Default::default(),
			idioms_indexes: Default::default(),
			resolved_expressions: Default::default(),
			resolved_idioms: Default::default(),
			index_map: Default::default(),
			with_indexes,
			knn_expressions: Default::default(),
<<<<<<< HEAD
			ann_expressions: Default::default(),
=======
			idioms_record_options: Default::default(),
>>>>>>> a82c0ec0
			group_sequence: 0,
		}
	}

	async fn lazy_load_schema_resolver(
		&mut self,
		tx: &mut kvs::Transaction,
		table: &Table,
	) -> Result<(), Error> {
		if self.schemas.contains_key(table) {
			return Ok(());
		}
		let l = SchemaCache::new(self.opt, table, tx).await?;
		self.schemas.insert(table.clone(), l);
		Ok(())
	}

	#[cfg_attr(not(target_arch = "wasm32"), async_recursion)]
	#[cfg_attr(target_arch = "wasm32", async_recursion(?Send))]
	async fn eval_value(&mut self, group: GroupRef, v: &Value) -> Result<Node, Error> {
		match v {
			Value::Expression(e) => self.eval_expression(group, e).await,
			Value::Idiom(i) => self.eval_idiom(group, i).await,
			Value::Strand(_)
			| Value::Number(_)
			| Value::Bool(_)
			| Value::Thing(_)
			| Value::Duration(_)
			| Value::Uuid(_)
			| Value::Constant(_)
			| Value::Geometry(_)
			| Value::Datetime(_) => Ok(Node::Computed(Arc::new(v.to_owned()))),
			Value::Array(a) => self.eval_array(a).await,
			Value::Subquery(s) => self.eval_subquery(s).await,
			Value::Param(p) => {
				let v = p.compute(self.ctx, self.opt, self.txn, None).await?;
				self.eval_value(group, &v).await
			}
			_ => Ok(Node::Unsupported(format!("Unsupported value: {}", v))),
		}
	}

	async fn eval_array(&mut self, a: &Array) -> Result<Node, Error> {
		let mut values = Vec::with_capacity(a.len());
		for v in &a.0 {
			values.push(v.compute(self.ctx, self.opt, self.txn, None).await?);
		}
		Ok(Node::Computed(Arc::new(Value::Array(Array::from(values)))))
	}

	async fn eval_idiom(&mut self, group: GroupRef, i: &Idiom) -> Result<Node, Error> {
		// Check if the idiom has already been resolved
		if let Some(node) = self.resolved_idioms.get(i).cloned() {
			return Ok(node);
		};

		// Compute the idiom value if it is a param
		if let Some(Part::Start(x)) = i.0.first() {
			if x.is_param() {
				let v = i.compute(self.ctx, self.opt, self.txn, None).await?;
				return self.eval_value(group, &v).await;
			}
		}

		let n = self.resolve_idiom(i).await?;
		self.resolved_idioms.insert(i.clone(), n.clone());

		Ok(n)
	}

	async fn resolve_idiom(&mut self, i: &Idiom) -> Result<Node, Error> {
		let mut tx = self.txn.lock().await;
		self.lazy_load_schema_resolver(&mut tx, self.table).await?;

		// Try to detect if it matches an index
		if let Some(schema) = self.schemas.get(self.table).cloned() {
			let irs = self.resolve_indexes(self.table, i, &schema);
			if !irs.is_empty() {
				return Ok(Node::IndexedField(i.clone(), irs));
			}
			// Try to detect an indexed record field
			if let Some(ro) = self.resolve_record_field(&mut tx, schema.fields.as_ref(), i).await? {
				return Ok(Node::RecordField(i.clone(), ro));
			}
		}
		Ok(Node::NonIndexedField(i.clone()))
	}

	fn resolve_indexes(&mut self, t: &Table, i: &Idiom, schema: &SchemaCache) -> Vec<IndexRef> {
		if let Some(m) = self.idioms_indexes.get(t) {
			if let Some(irs) = m.get(i).cloned() {
				return irs;
			}
		}
		let mut irs = Vec::new();
		for ix in schema.indexes.iter() {
			if ix.cols.len() == 1 && ix.cols[0].eq(i) {
				let ixr = self.index_map.definitions.len() as IndexRef;
				if let Some(With::Index(ixs)) = self.with {
					if ixs.contains(&ix.name.0) {
						self.with_indexes.push(ixr);
					}
				}
				self.index_map.definitions.push(ix.clone());
				irs.push(ixr);
			}
		}
		if let Some(e) = self.idioms_indexes.get_mut(t) {
			e.insert(i.clone(), irs.clone());
		} else {
			self.idioms_indexes.insert(t.clone(), HashMap::from([(i.clone(), irs.clone())]));
		}
		irs
	}

	async fn resolve_record_field(
		&mut self,
		tx: &mut kvs::Transaction,
		fields: &[DefineFieldStatement],
		idiom: &Idiom,
	) -> Result<Option<RecordOptions>, Error> {
		for field in fields.iter() {
			if let Some(Kind::Record(tables)) = &field.kind {
				if idiom.starts_with(&field.name.0) {
					let (local_field, remote_field) = idiom.0.split_at(field.name.0.len());
					if remote_field.is_empty() {
						return Ok(None);
					}
					let local_field = Idiom::from(local_field);
					self.lazy_load_schema_resolver(tx, self.table).await?;
					let locals;
					if let Some(shema) = self.schemas.get(self.table).cloned() {
						locals = self.resolve_indexes(self.table, &local_field, &shema);
					} else {
						return Ok(None);
					}

					let remote_field = Idiom::from(remote_field);
					let mut remotes = vec![];
					for table in tables {
						self.lazy_load_schema_resolver(tx, table).await?;
						if let Some(shema) = self.schemas.get(table).cloned() {
							let remote_irs = self.resolve_indexes(table, &remote_field, &shema);
							remotes.push((remote_field.clone(), remote_irs));
						} else {
							return Ok(None);
						}
					}
					let ro = RecordOptions {
						locals,
						remotes: Arc::new(remotes),
					};
					self.idioms_record_options.insert(idiom.clone(), ro.clone());
					return Ok(Some(ro));
				}
			}
		}
		Ok(None)
	}

	async fn eval_expression(&mut self, group: GroupRef, e: &Expression) -> Result<Node, Error> {
		match e {
			Expression::Unary {
				..
			} => Ok(Node::Unsupported("unary expressions not supported".to_string())),
			Expression::Binary {
				l,
				o,
				r,
			} => {
				// Did we already compute the same expression?
				if let Some(re) = self.resolved_expressions.get(e).cloned() {
					return Ok(re.into());
				}
				let exp = e.clone().into();
				let left = Arc::new(self.eval_value(group, l).await?);
				let right = Arc::new(self.eval_value(group, r).await?);
				let mut io = None;
				if let Some((id, local_irs, remote_irs)) = left.is_indexed_field() {
					io = self.lookup_index_options(
						o,
						id,
						&right,
						&exp,
						IdiomPosition::Left,
						local_irs,
						remote_irs,
					)?;
				} else if let Some((id, local_irs, remote_irs)) = right.is_indexed_field() {
					io = self.lookup_index_options(
						o,
						id,
						&left,
						&exp,
						IdiomPosition::Right,
						local_irs,
						remote_irs,
					)?;
				} else if let Some(id) = left.is_non_indexed_field() {
					self.eval_knn(id, &right, &exp)?;
				} else if let Some(id) = right.is_non_indexed_field() {
					self.eval_knn(id, &left, &exp)?;
				}
				let re = ResolvedExpression {
					group,
					exp: exp.clone(),
					io,
					left: left.clone(),
					right: right.clone(),
				};
				self.resolved_expressions.insert(exp, re.clone());
				Ok(re.into())
			}
		}
	}

	#[allow(clippy::too_many_arguments)]
	fn lookup_index_options(
		&mut self,
		o: &Operator,
		id: &Idiom,
		node: &Node,
		exp: &Arc<Expression>,
		p: IdiomPosition,
		local_irs: LocalIndexRefs,
		remote_irs: Option<RemoteIndexRefs>,
	) -> Result<Option<IndexOption>, Error> {
		if let Some(remote_irs) = remote_irs {
			let mut remote_ios = Vec::with_capacity(remote_irs.len());
			for (id, irs) in remote_irs.iter() {
				if let Some(io) = self.lookup_index_option(irs.as_slice(), o, id, node, exp, p)? {
					remote_ios.push(io);
				} else {
					return Ok(None);
				}
			}
			if let Some(ir) = self.lookup_join_index_ref(local_irs.as_slice()) {
				let io = IndexOption::new(ir, id.clone(), p, IndexOperator::Join(remote_ios));
				return Ok(Some(io));
			}
			return Ok(None);
		}
		let io = self.lookup_index_option(local_irs.as_slice(), o, id, node, exp, p)?;
		Ok(io)
	}

	fn lookup_index_option(
		&mut self,
		irs: &[IndexRef],
		op: &Operator,
		id: &Idiom,
		n: &Node,
		e: &ExpressionKey,
		p: IdiomPosition,
	) -> Result<Option<IndexOption>, Error> {
		for ir in irs {
			if let Some(ix) = self.index_map.definitions.get(*ir as usize) {
				let op = match &ix.index {
					Index::Idx => Self::eval_index_operator(op, n, p),
					Index::Uniq => Self::eval_index_operator(op, n, p),
					Index::Search {
						..
					} => Self::eval_matches_operator(op, n),
<<<<<<< HEAD
					Index::MTree(_) => self.eval_indexed_knn(e, op, n, id.clone())?,
					Index::Hnsw(_) => self.eval_indexed_ann(e, op, n, id.clone())?,
=======
					Index::MTree(_) => self.eval_indexed_knn(e, op, n, id)?,
>>>>>>> a82c0ec0
				};
				if let Some(op) = op {
					let io = IndexOption::new(*ir, id.clone(), p, op);
					self.index_map.options.push((e.clone(), io.clone()));
					return Ok(Some(io));
				}
			}
		}
		Ok(None)
	}

	fn lookup_join_index_ref(&self, irs: &[IndexRef]) -> Option<IndexRef> {
		for ir in irs {
			if let Some(ix) = self.index_map.definitions.get(*ir as usize) {
				match &ix.index {
					Index::Idx | Index::Uniq => return Some(*ir),
					_ => {}
				};
			}
		}
		None
	}

	fn eval_matches_operator(op: &Operator, n: &Node) -> Option<IndexOperator> {
		if let Some(v) = n.is_computed() {
			if let Operator::Matches(mr) = op {
				return Some(IndexOperator::Matches(v.clone().to_raw_string(), *mr));
			}
		}
		None
	}

	fn eval_indexed_knn(
		&mut self,
		exp: &ExpressionKey,
		op: &Operator,
		n: &Node,
		id: &Idiom,
	) -> Result<Option<IndexOperator>, Error> {
		if let Operator::Knn(k, d) = op {
			if let Node::Computed(v) = n {
				let vec: Vec<Number> = v.as_ref().try_into()?;
				self.knn_expressions.insert(
					exp.clone(),
					(*k, id.clone(), Arc::new(vec), d.clone().unwrap_or(Distance::Euclidean)),
				);
				if let Value::Array(a) = v.as_ref() {
					match d {
						None | Some(Distance::Euclidean) | Some(Distance::Manhattan) => {
							return Ok(Some(IndexOperator::Knn(a.clone(), *k)))
						}
						_ => {}
					}
				}
			}
		}
		Ok(None)
	}

<<<<<<< HEAD
	fn eval_indexed_ann(
		&mut self,
		exp: &ExpressionKey,
		op: &Operator,
		nd: &Node,
		id: Arc<Idiom>,
	) -> Result<Option<IndexOperator>, Error> {
		if let Operator::Ann(n, ef) = op {
			if let Node::Computed(v) = nd {
				let vec: Vec<Number> = v.as_ref().try_into()?;
				let n = *n as usize;
				let ef = *ef as usize;
				self.ann_expressions.insert(exp.clone(), (n, id, Arc::new(vec), ef));
				if let Value::Array(a) = v.as_ref() {
					return Ok(Some(IndexOperator::Ann(a.clone(), n, ef)));
				}
			}
		}
		Ok(None)
	}

	fn eval_knn(&mut self, id: Arc<Idiom>, val: &Node, exp: &ExpressionKey) -> Result<(), Error> {
=======
	fn eval_knn(&mut self, id: &Idiom, val: &Node, exp: &Arc<Expression>) -> Result<(), Error> {
>>>>>>> a82c0ec0
		if let Operator::Knn(k, d) = exp.operator() {
			if let Node::Computed(v) = val {
				let vec: Vec<Number> = v.as_ref().try_into()?;
				self.knn_expressions.insert(
					exp.clone(),
					(*k, id.clone(), Arc::new(vec), d.clone().unwrap_or(Distance::Euclidean)),
				);
			}
		}
		Ok(())
	}

	fn eval_index_operator(op: &Operator, n: &Node, p: IdiomPosition) -> Option<IndexOperator> {
		if let Some(v) = n.is_computed() {
			match (op, v, p) {
				(Operator::Equal, v, _) => Some(IndexOperator::Equality(v.clone())),
				(Operator::Contain, v, IdiomPosition::Left) => {
					Some(IndexOperator::Equality(v.clone()))
				}
				(
					Operator::ContainAny | Operator::ContainAll | Operator::Inside,
					Value::Array(a),
					IdiomPosition::Left,
				) => Some(IndexOperator::Union(a.clone())),
				(
					Operator::LessThan
					| Operator::LessThanOrEqual
					| Operator::MoreThan
					| Operator::MoreThanOrEqual,
					v,
					p,
				) => Some(IndexOperator::RangePart(p.transform(op), v.clone())),
				_ => None,
			}
		} else {
			None
		}
	}

	async fn eval_subquery(&mut self, s: &Subquery) -> Result<Node, Error> {
		self.group_sequence += 1;
		match s {
			Subquery::Value(v) => self.eval_value(self.group_sequence, v).await,
			_ => Ok(Node::Unsupported(format!("Unsupported subquery: {}", s))),
		}
	}
}

pub(super) type IndexRef = u16;
/// For each expression a possible index option
#[derive(Default)]
pub(super) struct IndexesMap {
	pub(super) options: Vec<(ExpressionKey, IndexOption)>,
	pub(super) definitions: Vec<DefineIndexStatement>,
}

#[derive(Clone)]
struct SchemaCache {
	indexes: Arc<[DefineIndexStatement]>,
	fields: Arc<[DefineFieldStatement]>,
}

impl SchemaCache {
	async fn new(opt: &Options, table: &Table, tx: &mut kvs::Transaction) -> Result<Self, Error> {
		let indexes = tx.all_tb_indexes(opt.ns(), opt.db(), table).await?;
		let fields = tx.all_tb_fields(opt.ns(), opt.db(), table).await?;
		Ok(Self {
			indexes,
			fields,
		})
	}
}

pub(super) type GroupRef = u16;

#[derive(Debug, Clone, Eq, PartialEq)]
pub(super) enum Node {
	Expression {
		group: GroupRef,
		io: Option<IndexOption>,
		left: Arc<Node>,
		right: Arc<Node>,
		exp: ExpressionKey,
	},
	IndexedField(Idiom, Vec<IndexRef>),
	RecordField(Idiom, RecordOptions),
	NonIndexedField(Idiom),
	Computed(Arc<Value>),
	Unsupported(String),
}

impl Node {
	pub(super) fn is_computed(&self) -> Option<&Value> {
		if let Node::Computed(v) = self {
			Some(v)
		} else {
			None
		}
	}

	pub(super) fn is_indexed_field(
		&self,
	) -> Option<(&Idiom, LocalIndexRefs, Option<RemoteIndexRefs>)> {
		match self {
			Node::IndexedField(id, irs) => Some((id, irs.clone(), None)),
			Node::RecordField(id, ro) => Some((id, ro.locals.clone(), Some(ro.remotes.clone()))),
			_ => None,
		}
	}

	pub(super) fn is_non_indexed_field(&self) -> Option<&Idiom> {
		if let Node::NonIndexedField(id) = self {
			Some(id)
		} else {
			None
		}
	}
}

#[derive(Clone, Copy, Debug, Eq, PartialEq, Hash)]
pub(super) enum IdiomPosition {
	Left,
	Right,
}

impl IdiomPosition {
	// Reverses the operator for non-commutative operators
	fn transform(&self, op: &Operator) -> Operator {
		match self {
			IdiomPosition::Left => op.clone(),
			IdiomPosition::Right => match op {
				Operator::LessThan => Operator::MoreThan,
				Operator::LessThanOrEqual => Operator::MoreThanOrEqual,
				Operator::MoreThan => Operator::LessThan,
				Operator::MoreThanOrEqual => Operator::LessThanOrEqual,
				_ => op.clone(),
			},
		}
	}
}

#[derive(Clone)]
struct ResolvedExpression {
	group: GroupRef,
	exp: ExpressionKey,
	io: Option<IndexOption>,
	left: Arc<Node>,
	right: Arc<Node>,
}
impl From<ResolvedExpression> for Node {
	fn from(re: ResolvedExpression) -> Self {
		Node::Expression {
			group: re.group,
			io: re.io,
			left: re.left,
			right: re.right,
			exp: re.exp,
		}
	}
}<|MERGE_RESOLUTION|>--- conflicted
+++ resolved
@@ -52,25 +52,15 @@
 	txn: &'a Transaction,
 	table: &'a Table,
 	with: &'a Option<With>,
-<<<<<<< HEAD
-	indexes: Option<Arc<[DefineIndexStatement]>>,
+	schemas: HashMap<Table, SchemaCache>,
+	idioms_indexes: HashMap<Table, HashMap<Idiom, LocalIndexRefs>>,
 	resolved_expressions: HashMap<ExpressionKey, ResolvedExpression>,
-	resolved_idioms: HashMap<Arc<Idiom>, Arc<Idiom>>,
-	idioms_indexes: HashMap<Arc<Idiom>, Option<Arc<Vec<IndexRef>>>>,
+	resolved_idioms: HashMap<Idiom, Node>,
 	index_map: IndexesMap,
 	with_indexes: Vec<IndexRef>,
 	knn_expressions: KnnExpressions,
 	ann_expressions: AnnExpressions,
-=======
-	schemas: HashMap<Table, SchemaCache>,
-	idioms_indexes: HashMap<Table, HashMap<Idiom, LocalIndexRefs>>,
-	resolved_expressions: HashMap<Arc<Expression>, ResolvedExpression>,
-	resolved_idioms: HashMap<Idiom, Node>,
-	index_map: IndexesMap,
-	with_indexes: Vec<IndexRef>,
-	knn_expressions: KnnExpressions,
 	idioms_record_options: HashMap<Idiom, RecordOptions>,
->>>>>>> a82c0ec0
 	group_sequence: GroupRef,
 }
 
@@ -108,11 +98,8 @@
 			index_map: Default::default(),
 			with_indexes,
 			knn_expressions: Default::default(),
-<<<<<<< HEAD
 			ann_expressions: Default::default(),
-=======
 			idioms_record_options: Default::default(),
->>>>>>> a82c0ec0
 			group_sequence: 0,
 		}
 	}
@@ -335,7 +322,7 @@
 		o: &Operator,
 		id: &Idiom,
 		node: &Node,
-		exp: &Arc<Expression>,
+		exp: &ExpressionKey,
 		p: IdiomPosition,
 		local_irs: LocalIndexRefs,
 		remote_irs: Option<RemoteIndexRefs>,
@@ -376,12 +363,8 @@
 					Index::Search {
 						..
 					} => Self::eval_matches_operator(op, n),
-<<<<<<< HEAD
-					Index::MTree(_) => self.eval_indexed_knn(e, op, n, id.clone())?,
-					Index::Hnsw(_) => self.eval_indexed_ann(e, op, n, id.clone())?,
-=======
 					Index::MTree(_) => self.eval_indexed_knn(e, op, n, id)?,
->>>>>>> a82c0ec0
+					Index::Hnsw(_) => self.eval_indexed_ann(e, op, n, id)?,
 				};
 				if let Some(op) = op {
 					let io = IndexOption::new(*ir, id.clone(), p, op);
@@ -441,20 +424,19 @@
 		Ok(None)
 	}
 
-<<<<<<< HEAD
 	fn eval_indexed_ann(
 		&mut self,
 		exp: &ExpressionKey,
 		op: &Operator,
 		nd: &Node,
-		id: Arc<Idiom>,
+		id: &Idiom,
 	) -> Result<Option<IndexOperator>, Error> {
 		if let Operator::Ann(n, ef) = op {
 			if let Node::Computed(v) = nd {
 				let vec: Vec<Number> = v.as_ref().try_into()?;
 				let n = *n as usize;
 				let ef = *ef as usize;
-				self.ann_expressions.insert(exp.clone(), (n, id, Arc::new(vec), ef));
+				self.ann_expressions.insert(exp.clone(), (n, id.clone(), Arc::new(vec), ef));
 				if let Value::Array(a) = v.as_ref() {
 					return Ok(Some(IndexOperator::Ann(a.clone(), n, ef)));
 				}
@@ -463,10 +445,7 @@
 		Ok(None)
 	}
 
-	fn eval_knn(&mut self, id: Arc<Idiom>, val: &Node, exp: &ExpressionKey) -> Result<(), Error> {
-=======
-	fn eval_knn(&mut self, id: &Idiom, val: &Node, exp: &Arc<Expression>) -> Result<(), Error> {
->>>>>>> a82c0ec0
+	fn eval_knn(&mut self, id: &Idiom, val: &Node, exp: &ExpressionKey) -> Result<(), Error> {
 		if let Operator::Knn(k, d) = exp.operator() {
 			if let Node::Computed(v) = val {
 				let vec: Vec<Number> = v.as_ref().try_into()?;
