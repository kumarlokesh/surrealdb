use crate::err::Error;
use crate::fnc::util::math::deviation::deviation;
use crate::fnc::util::math::mean::Mean;
use crate::fnc::util::math::ToFloat;
use crate::sql::index::{Distance, VectorType};
use crate::sql::{Array, Number, Value};
<<<<<<< HEAD
use ndarray::{Array1, LinalgScalar, Zip};
use ndarray_linalg::Norm;
use num_traits::Zero;
use rust_decimal::prelude::FromPrimitive;
use serde::{Deserialize, Deserializer, Serialize, Serializer};
use std::borrow::Borrow;
use std::cmp::PartialEq;
use std::collections::HashSet;
use std::hash::{DefaultHasher, Hash, Hasher};
use std::ops::{Add, Div, Sub};
=======
use revision::revisioned;
use serde::{Deserialize, Deserializer, Serialize, Serializer};
use std::borrow::Borrow;
use std::cmp::Ordering;
use std::collections::HashSet;
use std::hash::{DefaultHasher, Hash, Hasher};
use std::ops::{Mul, Sub};
>>>>>>> b9f02d14
use std::sync::Arc;

/// In the context of a Symmetric MTree index, the term object refers to a vector, representing the indexed item.
#[derive(Debug, PartialEq, Serialize, Deserialize)]
#[non_exhaustive]
pub enum Vector {
	F64(Array1<f64>),
	F32(Array1<f32>),
	I64(Array1<i64>),
	I32(Array1<i32>),
	I16(Array1<i16>),
}

<<<<<<< HEAD
impl Vector {
	#[inline]
	fn chebyshev<T>(a: &Array1<T>, b: &Array1<T>) -> f64
	where
		T: ToFloat,
	{
		a.iter()
			.zip(b.iter())
			.map(|(a, b)| (a.to_float() - b.to_float()).abs())
			.fold(0.0_f64, f64::max)
	}
=======
/// For vectors, as we want to support very large vectors, we want to avoid copy or clone.
/// So the requirement is multiple ownership but not thread safety.
/// However, because we are running in an async context, and because we are using cache structures that use the Arc as a key,
/// the cached objects has to be Sent, which then requires the use of Arc (rather than just Rc).
/// As computing the hash for a large vector is costly, this structures also caches the hashcode to avoid recomputing it.
#[derive(Debug, Clone)]
pub struct SharedVector(Arc<Vector>, u64);
impl From<Vector> for SharedVector {
	fn from(v: Vector) -> Self {
		let mut h = DefaultHasher::new();
		v.hash(&mut h);
		Self(v.into(), h.finish())
	}
}

impl Borrow<Vector> for &SharedVector {
	fn borrow(&self) -> &Vector {
		self.0.as_ref()
	}
}

impl Hash for SharedVector {
	fn hash<H: Hasher>(&self, state: &mut H) {
		state.write_u64(self.1);
	}
}

impl PartialEq for SharedVector {
	fn eq(&self, other: &Self) -> bool {
		self.1 == other.1 && self.0 == other.0
	}
}
impl Eq for SharedVector {}

impl PartialOrd for SharedVector {
	fn partial_cmp(&self, other: &Self) -> Option<Ordering> {
		Some(self.cmp(other))
	}
}

impl Ord for SharedVector {
	fn cmp(&self, other: &Self) -> Ordering {
		self.0.as_ref().cmp(other.0.as_ref())
	}
}

impl Serialize for SharedVector {
	fn serialize<S>(&self, serializer: S) -> Result<S::Ok, S::Error>
	where
		S: Serializer,
	{
		// We only serialize the vector part, not the u64
		self.0.serialize(serializer)
	}
}

impl<'de> Deserialize<'de> for SharedVector {
	fn deserialize<D>(deserializer: D) -> Result<Self, D::Error>
	where
		D: Deserializer<'de>,
	{
		// We deserialize into a vector and construct the struct
		// assuming some default or dummy value for the u64, e.g., 0
		let v = Vector::deserialize(deserializer)?;
		Ok(v.into())
	}
}

impl Hash for Vector {
	fn hash<H: Hasher>(&self, state: &mut H) {
		match self {
			Vector::F64(v) => {
				let h = v.iter().fold(0, |acc, &x| acc ^ x.to_bits());
				state.write_u64(h);
			}
			Vector::F32(v) => {
				let h = v.iter().fold(0, |acc, &x| acc ^ x.to_bits());
				state.write_u32(h);
			}
			Vector::I64(v) => {
				let h = v.iter().fold(0, |acc, &x| acc ^ x);
				state.write_i64(h);
			}
			Vector::I32(v) => {
				let h = v.iter().fold(0, |acc, &x| acc ^ x);
				state.write_i32(h);
			}
			Vector::I16(v) => {
				let h = v.iter().fold(0, |acc, &x| acc ^ x);
				state.write_i16(h);
			}
		}
	}
}
>>>>>>> b9f02d14

	pub(crate) fn chebyshev_distance(&self, other: &Self) -> f64 {
		match (self, other) {
			(Self::F64(a), Self::F64(b)) => Self::chebyshev(a, b),
			(Self::F32(a), Self::F32(b)) => Self::chebyshev(a, b),
			(Self::I64(a), Self::I64(b)) => Self::chebyshev(a, b),
			(Self::I32(a), Self::I32(b)) => Self::chebyshev(a, b),
			(Self::I16(a), Self::I16(b)) => Self::chebyshev(a, b),
			_ => f64::NAN,
		}
	}

	#[inline]
	fn cosine_distance_f64(a: &Array1<f64>, b: &Array1<f64>) -> f64 {
		let dot_product = a.dot(b);
		let norm_a = a.norm_l2();
		let norm_b = b.norm_l2();
		1.0 - dot_product / (norm_a * norm_b)
	}

	#[inline]
	fn cosine_distance_f32(a: &Array1<f32>, b: &Array1<f32>) -> f64 {
		let dot_product = a.dot(b) as f64;
		let norm_a = a.norm_l2() as f64;
		let norm_b = b.norm_l2() as f64;
		1.0 - dot_product / (norm_a * norm_b)
	}

	#[inline]
	fn cosine_dist<T>(a: &Array1<T>, b: &Array1<T>) -> f64
	where
		T: ToFloat + LinalgScalar,
	{
		let dot_product = a.dot(b).to_float();
		let norm_a = a.mapv(|x| x.to_float() * x.to_float()).sum().sqrt();
		let norm_b = b.mapv(|x| x.to_float() * x.to_float()).sum().sqrt();
		1.0 - dot_product / (norm_a * norm_b)
	}

	fn cosine_distance(&self, other: &Self) -> f64 {
		match (self, other) {
			(Self::F64(a), Self::F64(b)) => Self::cosine_distance_f64(a, b),
			(Self::F32(a), Self::F32(b)) => Self::cosine_distance_f32(a, b),
			(Self::I64(a), Self::I64(b)) => Self::cosine_dist(a, b),
			(Self::I32(a), Self::I32(b)) => Self::cosine_dist(a, b),
			(Self::I16(a), Self::I16(b)) => Self::cosine_dist(a, b),
			_ => f64::INFINITY,
		}
	}

<<<<<<< HEAD
	#[inline]
	fn euclidean_f64(a: &Array1<f64>, b: &Array1<f64>) -> f64 {
		(a - b).norm_l2()
	}

	#[inline]
	fn euclidean_f32(a: &Array1<f32>, b: &Array1<f32>) -> f64 {
		(a - b).norm_l2() as f64
	}

	#[inline]
	fn euclidean<T>(a: &Array1<T>, b: &Array1<T>) -> f64
	where
		T: ToFloat,
	{
		Zip::from(a).and(b).map_collect(|x, y| (x.to_float() - y.to_float()).powi(2)).sum().sqrt()
	}
	fn euclidean_distance(&self, other: &Self) -> f64 {
		match (self, other) {
			(Self::F64(a), Self::F64(b)) => Self::euclidean_f64(a, b),
			(Self::F32(a), Self::F32(b)) => Self::euclidean_f32(a, b),
			(Self::I64(a), Self::I64(b)) => Self::euclidean(a, b),
			(Self::I32(a), Self::I32(b)) => Self::euclidean(a, b),
			(Self::I16(a), Self::I16(b)) => Self::euclidean(a, b),
			_ => f64::INFINITY,
		}
	}

	#[inline]
	fn hamming<T>(a: &Array1<T>, b: &Array1<T>) -> f64
	where
		T: PartialEq,
	{
		Zip::from(a).and(b).fold(0, |acc, a, b| {
			if a != b {
				acc + 1
			} else {
				acc
			}
		}) as f64
	}

	pub(crate) fn hamming_distance(&self, other: &Self) -> f64 {
		match (self, other) {
			(Self::F64(a), Self::F64(b)) => Self::hamming(a, b),
			(Self::F32(a), Self::F32(b)) => Self::hamming(a, b),
			(Self::I64(a), Self::I64(b)) => Self::hamming(a, b),
			(Self::I32(a), Self::I32(b)) => Self::hamming(a, b),
			(Self::I16(a), Self::I16(b)) => Self::hamming(a, b),
			_ => f64::INFINITY,
=======
impl Vector {
	pub(super) fn new(t: VectorType, d: usize) -> Self {
		match t {
			VectorType::F64 => Self::F64(Vec::with_capacity(d)),
			VectorType::F32 => Self::F32(Vec::with_capacity(d)),
			VectorType::I64 => Self::I64(Vec::with_capacity(d)),
			VectorType::I32 => Self::I32(Vec::with_capacity(d)),
			VectorType::I16 => Self::I16(Vec::with_capacity(d)),
		}
	}

	pub(super) fn try_from_value(t: VectorType, d: usize, v: &Value) -> Result<Self, Error> {
		let mut vec = Vector::new(t, d);
		vec.check_vector_value(v)?;
		Ok(vec)
	}

	fn check_vector_value(&mut self, value: &Value) -> Result<(), Error> {
		match value {
			Value::Array(a) => {
				for v in a.0.iter() {
					self.check_vector_value(v)?;
				}
				Ok(())
			}
			Value::Number(n) => {
				self.add(n);
				Ok(())
			}
			_ => Err(Error::InvalidVectorValue(value.clone().to_raw_string())),
		}
	}

	pub fn try_from_array(t: VectorType, a: &Array) -> Result<Self, Error> {
		let mut vec = Vector::new(t, a.len());
		for v in &a.0 {
			if let Value::Number(n) = v {
				vec.add(n);
			} else {
				return Err(Error::InvalidVectorType {
					current: v.clone().to_string(),
					expected: "Number",
				});
			}
		}
		Ok(vec)
	}

	pub(super) fn add(&mut self, n: &Number) {
		match self {
			Self::F64(v) => v.push(n.to_float()),
			Self::F32(v) => v.push(n.to_float() as f32),
			Self::I64(v) => v.push(n.to_int()),
			Self::I32(v) => v.push(n.to_int() as i32),
			Self::I16(v) => v.push(n.to_int() as i16),
		};
	}

	pub(super) fn len(&self) -> usize {
		match self {
			Self::F64(v) => v.len(),
			Self::F32(v) => v.len(),
			Self::I64(v) => v.len(),
			Self::I32(v) => v.len(),
			Self::I16(v) => v.len(),
		}
	}

	pub(super) fn check_expected_dimension(current: usize, expected: usize) -> Result<(), Error> {
		if current != expected {
			Err(Error::InvalidVectorDimension {
				current,
				expected,
			})
		} else {
			Ok(())
>>>>>>> b9f02d14
		}
	}

	#[inline]
	fn jaccard_f64(a: &Array1<f64>, b: &Array1<f64>) -> f64 {
		let mut union: HashSet<u64> = a.iter().map(|f| f.to_bits()).collect();
		let intersection_size = b.iter().fold(0, |acc, n| {
			if !union.insert(n.to_bits()) {
				acc + 1
			} else {
				acc
			}
		}) as f64;
		1.0 - intersection_size / union.len() as f64
	}

	#[inline]
	fn jaccard_f32(a: &Array1<f32>, b: &Array1<f32>) -> f64 {
		let mut union: HashSet<u32> = a.iter().map(|f| f.to_bits()).collect();
		let intersection_size = b.iter().fold(0, |acc, n| {
			if !union.insert(n.to_bits()) {
				acc + 1
			} else {
				acc
			}
		}) as f64;
		intersection_size / union.len() as f64
	}

	#[inline]
	fn jaccard_integers<T>(a: &Array1<T>, b: &Array1<T>) -> f64
	where
		T: Eq + Hash + Clone,
	{
		let mut union: HashSet<T> = a.iter().cloned().collect();
		let intersection_size = b.iter().cloned().fold(0, |acc, n| {
			if !union.insert(n) {
				acc + 1
			} else {
				acc
			}
		}) as f64;
		intersection_size / union.len() as f64
	}

	pub(crate) fn jaccard_similarity(&self, other: &Self) -> f64 {
		match (self, other) {
			(Self::F64(a), Self::F64(b)) => Self::jaccard_f64(a, b),
			(Self::F32(a), Self::F32(b)) => Self::jaccard_f32(a, b),
			(Self::I64(a), Self::I64(b)) => Self::jaccard_integers(a, b),
			(Self::I32(a), Self::I32(b)) => Self::jaccard_integers(a, b),
			(Self::I16(a), Self::I16(b)) => Self::jaccard_integers(a, b),
			_ => f64::NAN,
		}
	}

	#[inline]
	fn manhattan<T>(a: &Array1<T>, b: &Array1<T>) -> f64
	where
		T: Sub<Output = T> + ToFloat + Copy,
	{
		a.iter().zip(b.iter()).map(|(&a, &b)| (a - b).to_float().abs()).sum()
	}

	pub(crate) fn manhattan_distance(&self, other: &Self) -> f64 {
		match (self, other) {
			(Self::F64(a), Self::F64(b)) => Self::manhattan(a, b),
			(Self::F32(a), Self::F32(b)) => Self::manhattan(a, b),
			(Self::I64(a), Self::I64(b)) => Self::manhattan(a, b),
			(Self::I32(a), Self::I32(b)) => Self::manhattan(a, b),
			(Self::I16(a), Self::I16(b)) => Self::manhattan(a, b),
			_ => f64::NAN,
		}
	}

	#[inline]
	fn minkowski<T>(a: &Array1<T>, b: &Array1<T>, order: f64) -> f64
	where
		T: ToFloat,
	{
		let dist: f64 = a
			.iter()
			.zip(b.iter())
			.map(|(a, b)| (a.to_float() - b.to_float()).abs().powf(order))
			.sum();
		dist.powf(1.0 / order)
	}

	pub(crate) fn minkowski_distance(&self, other: &Self, order: f64) -> f64 {
		match (self, other) {
			(Self::F64(a), Self::F64(b)) => Self::minkowski(a, b, order),
			(Self::F32(a), Self::F32(b)) => Self::minkowski(a, b, order),
			(Self::I64(a), Self::I64(b)) => Self::minkowski(a, b, order),
			(Self::I32(a), Self::I32(b)) => Self::minkowski(a, b, order),
			(Self::I16(a), Self::I16(b)) => Self::minkowski(a, b, order),
			_ => f64::NAN,
		}
	}

	#[inline]
	fn pearson<T>(x: &Array1<T>, y: &Array1<T>) -> f64
	where
		T: ToFloat + Clone + FromPrimitive + Add<Output = T> + Div<Output = T> + Zero,
	{
		let mean_x = x.mean().unwrap().to_float();
		let mean_y = y.mean().unwrap().to_float();

		let mut sum_xy = 0.0;
		let mut sum_x2 = 0.0;
		let mut sum_y2 = 0.0;

		for (xi, yi) in x.iter().zip(y.iter()) {
			let diff_x = xi.to_float() - mean_x;
			let diff_y = yi.to_float() - mean_y;
			sum_xy += diff_x * diff_y;
			sum_x2 += diff_x.powi(2);
			sum_y2 += diff_y.powi(2);
		}

		let numerator = sum_xy;
		let denominator = (sum_x2 * sum_y2).sqrt();

		if denominator == 0.0 {
			return 0.0; // Return 0 if the denominator is 0
		}

		numerator / denominator
	}

	fn pearson_similarity(&self, other: &Self) -> f64 {
		match (self, other) {
			(Self::F64(a), Self::F64(b)) => Self::pearson(a, b),
			(Self::F32(a), Self::F32(b)) => Self::pearson(a, b),
			(Self::I64(a), Self::I64(b)) => Self::pearson(a, b),
			(Self::I32(a), Self::I32(b)) => Self::pearson(a, b),
			(Self::I16(a), Self::I16(b)) => Self::pearson(a, b),
			_ => f64::NAN,
		}
	}
}

<<<<<<< HEAD
/// For vectors, as we want to support very large vectors, we want to avoid copy or clone.
/// So the requirement is multiple ownership but not thread safety.
/// However, because we are running in an async context, and because we are using cache structures that use the Arc as a key,
/// the cached objects has to be Sent, which then requires the use of Arc (rather than just Rc).
/// As computing the hash for a large vector is costly, this structures also caches the hashcode to avoid recomputing it.
#[derive(Debug, Clone)]
pub struct SharedVector(Arc<Vector>, u64);
impl From<Vector> for SharedVector {
	fn from(v: Vector) -> Self {
		let mut h = DefaultHasher::new();
		v.hash(&mut h);
		Self(Arc::new(v.into()), h.finish())
	}
}

impl Borrow<Vector> for &SharedVector {
	fn borrow(&self) -> &Vector {
		self.0.as_ref()
	}
}

impl Hash for SharedVector {
	fn hash<H: Hasher>(&self, state: &mut H) {
		state.write_u64(self.1);
	}
}

impl PartialEq for SharedVector {
	fn eq(&self, other: &Self) -> bool {
		self.1 == other.1 && self.0 == other.0
	}
}
impl Eq for SharedVector {}

impl Serialize for SharedVector {
	fn serialize<S>(&self, serializer: S) -> Result<S::Ok, S::Error>
	where
		S: Serializer,
	{
		// We only serialize the vector part, not the u64
		self.0.serialize(serializer)
	}
}

impl<'de> Deserialize<'de> for SharedVector {
	fn deserialize<D>(deserializer: D) -> Result<Self, D::Error>
	where
		D: Deserializer<'de>,
	{
		// We deserialize into a vector and construct the struct
		// assuming some default or dummy value for the u64, e.g., 0
		let v = Vector::deserialize(deserializer)?;
		Ok(v.into())
	}
}

impl Hash for Vector {
	fn hash<H: Hasher>(&self, state: &mut H) {
		match self {
			Vector::F64(v) => {
				let h = v.iter().fold(0, |acc, &x| acc ^ x.to_bits());
				state.write_u64(h);
			}
			Vector::F32(v) => {
				let h = v.iter().fold(0, |acc, &x| acc ^ x.to_bits());
				state.write_u32(h);
			}
			Vector::I64(v) => {
				let h = v.iter().fold(0, |acc, &x| acc ^ x);
				state.write_i64(h);
			}
			Vector::I32(v) => {
				let h = v.iter().fold(0, |acc, &x| acc ^ x);
				state.write_i32(h);
			}
			Vector::I16(v) => {
				let h = v.iter().fold(0, |acc, &x| acc ^ x);
				state.write_i16(h);
			}
=======
	pub(super) fn check_dimension(&self, expected_dim: usize) -> Result<(), Error> {
		Self::check_expected_dimension(self.len(), expected_dim)
	}

	fn chebyshev<T>(a: &[T], b: &[T]) -> f64
	where
		T: ToFloat,
	{
		a.iter()
			.zip(b.iter())
			.map(|(a, b)| (a.to_float() - b.to_float()).abs())
			.fold(f64::MIN, f64::max)
	}

	pub(crate) fn chebyshev_distance(&self, other: &Self) -> f64 {
		match (self, other) {
			(Self::F64(a), Self::F64(b)) => Self::chebyshev(a, b),
			(Self::F32(a), Self::F32(b)) => Self::chebyshev(a, b),
			(Self::I64(a), Self::I64(b)) => Self::chebyshev(a, b),
			(Self::I32(a), Self::I32(b)) => Self::chebyshev(a, b),
			(Self::I16(a), Self::I16(b)) => Self::chebyshev(a, b),
			_ => f64::NAN,
>>>>>>> b9f02d14
		}
	}
}

<<<<<<< HEAD
impl Vector {
	pub(super) fn try_from_value(t: VectorType, d: usize, v: &Value) -> Result<Self, Error> {
		let res = match t {
			VectorType::F64 => {
				let mut vec = Vec::with_capacity(d);
				Self::check_vector_value(v, &mut vec)?;
				Vector::F64(Array1::from_vec(vec))
			}
			VectorType::F32 => {
				let mut vec = Vec::with_capacity(d);
				Self::check_vector_value(v, &mut vec)?;
				Vector::F32(Array1::from_vec(vec))
			}
			VectorType::I64 => {
				let mut vec = Vec::with_capacity(d);
				Self::check_vector_value(v, &mut vec)?;
				Vector::I64(Array1::from_vec(vec))
			}
			VectorType::I32 => {
				let mut vec = Vec::with_capacity(d);
				Self::check_vector_value(v, &mut vec)?;
				Vector::I32(Array1::from_vec(vec))
			}
			VectorType::I16 => {
				let mut vec = Vec::with_capacity(d);
				Self::check_vector_value(v, &mut vec)?;
				Vector::I16(Array1::from_vec(vec))
			}
		};
		Ok(res)
	}

	fn check_vector_value<T>(value: &Value, vec: &mut Vec<T>) -> Result<(), Error>
	where
		T: for<'a> TryFrom<&'a Number, Error = Error>,
	{
		match value {
			Value::Array(a) => {
				for v in a.0.iter() {
					Self::check_vector_value(v, vec)?;
				}
				Ok(())
			}
			Value::Number(n) => {
				vec.push(n.try_into()?);
				Ok(())
			}
			_ => Err(Error::InvalidVectorValue(value.clone().to_raw_string())),
		}
	}

	pub fn try_from_array(t: VectorType, a: &Array) -> Result<Self, Error> {
		let res = match t {
			VectorType::F64 => {
				let mut vec = Vec::with_capacity(a.len());
				Self::check_vector_array(a, &mut vec)?;
				Vector::F64(Array1::from_vec(vec))
			}
			VectorType::F32 => {
				let mut vec = Vec::with_capacity(a.len());
				Self::check_vector_array(a, &mut vec)?;
				Vector::F32(Array1::from_vec(vec))
			}
			VectorType::I64 => {
				let mut vec = Vec::with_capacity(a.len());
				Self::check_vector_array(a, &mut vec)?;
				Vector::I64(Array1::from_vec(vec))
			}
			VectorType::I32 => {
				let mut vec = Vec::with_capacity(a.len());
				Self::check_vector_array(a, &mut vec)?;
				Vector::I32(Array1::from_vec(vec))
			}
			VectorType::I16 => {
				let mut vec = Vec::with_capacity(a.len());
				Self::check_vector_array(a, &mut vec)?;
				Vector::I16(Array1::from_vec(vec))
			}
		};
		Ok(res)
	}

	fn check_vector_array<T>(a: &Array, vec: &mut Vec<T>) -> Result<(), Error>
	where
		T: for<'a> TryFrom<&'a Number, Error = Error>,
	{
		for v in &a.0 {
			if let Value::Number(n) = v {
				vec.push(n.try_into()?);
			} else {
				return Err(Error::InvalidVectorType {
					current: v.clone().to_string(),
					expected: "Number",
				});
			}
		}
		Ok(())
	}

	pub(super) fn len(&self) -> usize {
		match self {
			Self::F64(v) => v.len(),
			Self::F32(v) => v.len(),
			Self::I64(v) => v.len(),
			Self::I32(v) => v.len(),
			Self::I16(v) => v.len(),
		}
	}

	pub(super) fn check_expected_dimension(current: usize, expected: usize) -> Result<(), Error> {
		if current != expected {
			Err(Error::InvalidVectorDimension {
				current,
				expected,
			})
		} else {
			Ok(())
		}
	}

	pub(super) fn check_dimension(&self, expected_dim: usize) -> Result<(), Error> {
		Self::check_expected_dimension(self.len(), expected_dim)
	}
}

=======
	fn euclidean<T>(a: &[T], b: &[T]) -> f64
	where
		T: ToFloat,
	{
		a.iter()
			.zip(b.iter())
			.map(|(a, b)| (a.to_float() - b.to_float()).powi(2))
			.sum::<f64>()
			.sqrt()
	}

	pub(crate) fn euclidean_distance(&self, other: &Self) -> f64 {
		match (self, other) {
			(Self::F64(a), Self::F64(b)) => Self::euclidean(a, b),
			(Self::F32(a), Self::F32(b)) => Self::euclidean(a, b),
			(Self::I64(a), Self::I64(b)) => Self::euclidean(a, b),
			(Self::I32(a), Self::I32(b)) => Self::euclidean(a, b),
			(Self::I16(a), Self::I16(b)) => Self::euclidean(a, b),
			_ => f64::INFINITY,
		}
	}
	fn hamming<T>(a: &[T], b: &[T]) -> f64
	where
		T: PartialEq,
	{
		a.iter().zip(b.iter()).filter(|&(a, b)| a != b).count() as f64
	}

	pub(crate) fn hamming_distance(&self, other: &Self) -> f64 {
		match (self, other) {
			(Self::F64(a), Self::F64(b)) => Self::hamming(a, b),
			(Self::F32(a), Self::F32(b)) => Self::hamming(a, b),
			(Self::I64(a), Self::I64(b)) => Self::hamming(a, b),
			(Self::I32(a), Self::I32(b)) => Self::hamming(a, b),
			(Self::I16(a), Self::I16(b)) => Self::hamming(a, b),
			_ => f64::NAN,
		}
	}

	fn jaccard_f64(a: &[f64], b: &[f64]) -> f64 {
		let mut union: HashSet<u64> = HashSet::from_iter(a.iter().map(|f| f.to_bits()));
		let intersection_size = b.iter().filter(|n| !union.insert(n.to_bits())).count() as f64;
		intersection_size / union.len() as f64
	}

	fn jaccard_f32(a: &[f32], b: &[f32]) -> f64 {
		let mut union: HashSet<u32> = HashSet::from_iter(a.iter().map(|f| f.to_bits()));
		let intersection_size = b.iter().filter(|n| !union.insert(n.to_bits())).count() as f64;
		intersection_size / union.len() as f64
	}

	fn jaccard_integers<T>(a: &[T], b: &[T]) -> f64
	where
		T: Eq + Hash,
	{
		let mut union: HashSet<&T> = HashSet::from_iter(a.iter());
		let intersection_size = b.iter().filter(|n| !union.insert(n)).count() as f64;
		intersection_size / union.len() as f64
	}

	pub(crate) fn jaccard_similarity(&self, other: &Self) -> f64 {
		match (self, other) {
			(Self::F64(a), Self::F64(b)) => Self::jaccard_f64(a, b),
			(Self::F32(a), Self::F32(b)) => Self::jaccard_f32(a, b),
			(Self::I64(a), Self::I64(b)) => Self::jaccard_integers(a, b),
			(Self::I32(a), Self::I32(b)) => Self::jaccard_integers(a, b),
			(Self::I16(a), Self::I16(b)) => Self::jaccard_integers(a, b),
			_ => f64::NAN,
		}
	}

	fn manhattan<T>(a: &[T], b: &[T]) -> f64
	where
		T: Sub<Output = T> + ToFloat + Copy,
	{
		a.iter().zip(b.iter()).map(|(&a, &b)| ((a - b).to_float()).abs()).sum()
	}

	pub(crate) fn manhattan_distance(&self, other: &Self) -> f64 {
		match (self, other) {
			(Self::F64(a), Self::F64(b)) => Self::manhattan(a, b),
			(Self::F32(a), Self::F32(b)) => Self::manhattan(a, b),
			(Self::I64(a), Self::I64(b)) => Self::manhattan(a, b),
			(Self::I32(a), Self::I32(b)) => Self::manhattan(a, b),
			(Self::I16(a), Self::I16(b)) => Self::manhattan(a, b),
			_ => f64::NAN,
		}
	}

	fn minkowski<T>(a: &[T], b: &[T], order: f64) -> f64
	where
		T: ToFloat,
	{
		let dist: f64 = a
			.iter()
			.zip(b.iter())
			.map(|(a, b)| (a.to_float() - b.to_float()).abs().powf(order))
			.sum();
		dist.powf(1.0 / order)
	}

	pub(crate) fn minkowski_distance(&self, other: &Self, order: f64) -> f64 {
		match (self, other) {
			(Self::F64(a), Self::F64(b)) => Self::minkowski(a, b, order),
			(Self::F32(a), Self::F32(b)) => Self::minkowski(a, b, order),
			(Self::I64(a), Self::I64(b)) => Self::minkowski(a, b, order),
			(Self::I32(a), Self::I32(b)) => Self::minkowski(a, b, order),
			(Self::I16(a), Self::I16(b)) => Self::minkowski(a, b, order),
			_ => f64::NAN,
		}
	}

	fn pearson<T>(a: &[T], b: &[T]) -> f64
	where
		T: ToFloat,
	{
		let m1 = a.mean();
		let m2 = b.mean();
		let covar: f64 =
			a.iter().zip(b.iter()).map(|(x, y)| (x.to_float() - m1) * (y.to_float() - m2)).sum();
		let covar = covar / a.len() as f64;
		let std_dev1 = deviation(a, m1, false);
		let std_dev2 = deviation(b, m2, false);
		covar / (std_dev1 * std_dev2)
	}

	fn pearson_similarity(&self, other: &Self) -> f64 {
		match (self, other) {
			(Self::F64(a), Self::F64(b)) => Self::pearson(a, b),
			(Self::F32(a), Self::F32(b)) => Self::pearson(a, b),
			(Self::I64(a), Self::I64(b)) => Self::pearson(a, b),
			(Self::I32(a), Self::I32(b)) => Self::pearson(a, b),
			(Self::I16(a), Self::I16(b)) => Self::pearson(a, b),
			_ => f64::NAN,
		}
	}
}
>>>>>>> b9f02d14
impl Distance {
	pub(super) fn calculate<V>(&self, a: V, b: V) -> f64
	where
		V: Borrow<Vector>,
	{
		match self {
			Distance::Chebyshev => a.borrow().chebyshev_distance(b.borrow()),
			Distance::Cosine => a.borrow().cosine_distance(b.borrow()),
			Distance::Euclidean => a.borrow().euclidean_distance(b.borrow()),
			Distance::Hamming => a.borrow().hamming_distance(b.borrow()),
			Distance::Jaccard => a.borrow().jaccard_similarity(b.borrow()),
			Distance::Manhattan => a.borrow().manhattan_distance(b.borrow()),
			Distance::Minkowski(order) => {
				a.borrow().minkowski_distance(b.borrow(), order.to_float())
			}
			Distance::Pearson => a.borrow().pearson_similarity(b.borrow()),
		}
	}
}

#[cfg(test)]
mod tests {
	use crate::idx::trees::knn::tests::{get_seed_rnd, new_random_vec, RandomItemGenerator};
<<<<<<< HEAD
	use crate::idx::trees::vector::{SharedVector, Vector};
=======
	use crate::idx::trees::vector::Vector;
>>>>>>> b9f02d14
	use crate::sql::index::{Distance, VectorType};
	use crate::sql::Array;

	fn test_distance(dist: Distance, a1: &[f64], a2: &[f64], res: f64) {
		// Convert the arrays to Vec<Number>
		let mut v1 = vec![];
		a1.iter().for_each(|&n| v1.push(n.into()));
		let mut v2 = vec![];
		a2.iter().for_each(|&n| v2.push(n.into()));

		// Check the generic distance implementation
		assert_eq!(dist.compute(&v1, &v2).unwrap(), res.into());

		// Check the "Vector" optimised implementations
		for t in [VectorType::F64] {
<<<<<<< HEAD
			let v1: SharedVector =
				Vector::try_from_array(t, &Array::from(v1.clone())).unwrap().into();
			let v2: SharedVector =
				Vector::try_from_array(t, &Array::from(v2.clone())).unwrap().into();
=======
			let v1 = Vector::try_from_array(t, &Array::from(v1.clone())).unwrap();
			let v2 = Vector::try_from_array(t, &Array::from(v2.clone())).unwrap();
>>>>>>> b9f02d14
			assert_eq!(dist.calculate(&v1, &v2), res);
		}
	}

	fn test_distance_collection(dist: Distance, size: usize, dim: usize) {
		let mut rng = get_seed_rnd();
		for vt in
			[VectorType::F64, VectorType::F32, VectorType::I64, VectorType::I32, VectorType::I16]
		{
			let gen = RandomItemGenerator::new(&dist, dim);
			let mut num_zero = 0;
			for i in 0..size {
				let v1 = new_random_vec(&mut rng, vt, dim, &gen);
				let v2 = new_random_vec(&mut rng, vt, dim, &gen);
				let d = dist.calculate(&v1, &v2);
				assert!(
					d.is_finite() && !d.is_nan(),
					"i: {i} - vt: {vt} - v1: {v1:?} - v2: {v2:?}"
				);
				assert_ne!(d, f64::NAN, "i: {i} - vt: {vt} - v1: {v1:?} - v2: {v2:?}");
				assert_ne!(d, f64::INFINITY, "i: {i} - vt: {vt} - v1: {v1:?} - v2: {v2:?}");
				if d == 0.0 {
					num_zero += 1;
				}
			}
			let zero_rate = num_zero as f64 / size as f64;
			assert!(zero_rate < 0.1, "vt: {vt} - zero_rate: {zero_rate}");
		}
	}

	#[test]
	fn test_distance_chebyshev() {
		test_distance_collection(Distance::Chebyshev, 2000, 1536);
		test_distance(Distance::Chebyshev, &[1.0, 2.0, 3.0], &[2.0, 3.0, 4.0], 1.0);
	}

	#[test]
	fn test_distance_cosine() {
		test_distance_collection(Distance::Cosine, 2000, 1536);
		test_distance(Distance::Cosine, &[1.0, 2.0, 3.0], &[2.0, 3.0, 4.0], 0.007416666029069652);
	}

	#[test]
	fn test_distance_euclidean() {
		test_distance_collection(Distance::Euclidean, 2000, 1536);
		test_distance(Distance::Euclidean, &[1.0, 2.0, 3.0], &[2.0, 3.0, 4.0], 1.7320508075688772);
	}

	#[test]
	fn test_distance_hamming() {
		test_distance_collection(Distance::Hamming, 2000, 1536);
		test_distance(Distance::Hamming, &[1.0, 2.0, 3.0], &[2.0, 3.0, 4.0], 3.0);
	}

	#[test]
	fn test_distance_jaccard() {
		test_distance_collection(Distance::Jaccard, 1000, 768);
		test_distance(Distance::Jaccard, &[1.0, 2.0, 3.0], &[2.0, 3.0, 4.0], 0.5);
	}
	#[test]
	fn test_distance_manhattan() {
		test_distance_collection(Distance::Manhattan, 2000, 1536);
		test_distance(Distance::Manhattan, &[1.0, 2.0, 3.0], &[2.0, 3.0, 4.0], 3.0);
	}
	#[test]
	fn test_distance_minkowski() {
		test_distance_collection(Distance::Minkowski(3.into()), 2000, 1536);
		test_distance(
			Distance::Minkowski(3.into()),
			&[1.0, 2.0, 3.0],
			&[2.0, 3.0, 4.0],
			1.4422495703074083,
		);
	}

	#[test]
	fn test_distance_pearson() {
		test_distance_collection(Distance::Pearson, 2000, 1536);
		test_distance(Distance::Pearson, &[1.0, 2.0, 3.0], &[2.0, 3.0, 4.0], 1.0);
	}
}<|MERGE_RESOLUTION|>--- conflicted
+++ resolved
@@ -1,10 +1,7 @@
 use crate::err::Error;
-use crate::fnc::util::math::deviation::deviation;
-use crate::fnc::util::math::mean::Mean;
 use crate::fnc::util::math::ToFloat;
 use crate::sql::index::{Distance, VectorType};
 use crate::sql::{Array, Number, Value};
-<<<<<<< HEAD
 use ndarray::{Array1, LinalgScalar, Zip};
 use ndarray_linalg::Norm;
 use num_traits::Zero;
@@ -15,15 +12,6 @@
 use std::collections::HashSet;
 use std::hash::{DefaultHasher, Hash, Hasher};
 use std::ops::{Add, Div, Sub};
-=======
-use revision::revisioned;
-use serde::{Deserialize, Deserializer, Serialize, Serializer};
-use std::borrow::Borrow;
-use std::cmp::Ordering;
-use std::collections::HashSet;
-use std::hash::{DefaultHasher, Hash, Hasher};
-use std::ops::{Mul, Sub};
->>>>>>> b9f02d14
 use std::sync::Arc;
 
 /// In the context of a Symmetric MTree index, the term object refers to a vector, representing the indexed item.
@@ -37,7 +25,6 @@
 	I16(Array1<i16>),
 }
 
-<<<<<<< HEAD
 impl Vector {
 	#[inline]
 	fn chebyshev<T>(a: &Array1<T>, b: &Array1<T>) -> f64
@@ -49,7 +36,247 @@
 			.map(|(a, b)| (a.to_float() - b.to_float()).abs())
 			.fold(0.0_f64, f64::max)
 	}
-=======
+
+	pub(crate) fn chebyshev_distance(&self, other: &Self) -> f64 {
+		match (self, other) {
+			(Self::F64(a), Self::F64(b)) => Self::chebyshev(a, b),
+			(Self::F32(a), Self::F32(b)) => Self::chebyshev(a, b),
+			(Self::I64(a), Self::I64(b)) => Self::chebyshev(a, b),
+			(Self::I32(a), Self::I32(b)) => Self::chebyshev(a, b),
+			(Self::I16(a), Self::I16(b)) => Self::chebyshev(a, b),
+			_ => f64::NAN,
+		}
+	}
+
+	#[inline]
+	fn cosine_distance_f64(a: &Array1<f64>, b: &Array1<f64>) -> f64 {
+		let dot_product = a.dot(b);
+		let norm_a = a.norm_l2();
+		let norm_b = b.norm_l2();
+		1.0 - dot_product / (norm_a * norm_b)
+	}
+
+	#[inline]
+	fn cosine_distance_f32(a: &Array1<f32>, b: &Array1<f32>) -> f64 {
+		let dot_product = a.dot(b) as f64;
+		let norm_a = a.norm_l2() as f64;
+		let norm_b = b.norm_l2() as f64;
+		1.0 - dot_product / (norm_a * norm_b)
+	}
+
+	#[inline]
+	fn cosine_dist<T>(a: &Array1<T>, b: &Array1<T>) -> f64
+	where
+		T: ToFloat + LinalgScalar,
+	{
+		let dot_product = a.dot(b).to_float();
+		let norm_a = a.mapv(|x| x.to_float() * x.to_float()).sum().sqrt();
+		let norm_b = b.mapv(|x| x.to_float() * x.to_float()).sum().sqrt();
+		1.0 - dot_product / (norm_a * norm_b)
+	}
+
+	fn cosine_distance(&self, other: &Self) -> f64 {
+		match (self, other) {
+			(Self::F64(a), Self::F64(b)) => Self::cosine_distance_f64(a, b),
+			(Self::F32(a), Self::F32(b)) => Self::cosine_distance_f32(a, b),
+			(Self::I64(a), Self::I64(b)) => Self::cosine_dist(a, b),
+			(Self::I32(a), Self::I32(b)) => Self::cosine_dist(a, b),
+			(Self::I16(a), Self::I16(b)) => Self::cosine_dist(a, b),
+			_ => f64::INFINITY,
+		}
+	}
+
+	#[inline]
+	fn euclidean_f64(a: &Array1<f64>, b: &Array1<f64>) -> f64 {
+		(a - b).norm_l2()
+	}
+
+	#[inline]
+	fn euclidean_f32(a: &Array1<f32>, b: &Array1<f32>) -> f64 {
+		(a - b).norm_l2() as f64
+	}
+
+	#[inline]
+	fn euclidean<T>(a: &Array1<T>, b: &Array1<T>) -> f64
+	where
+		T: ToFloat,
+	{
+		Zip::from(a).and(b).map_collect(|x, y| (x.to_float() - y.to_float()).powi(2)).sum().sqrt()
+	}
+	fn euclidean_distance(&self, other: &Self) -> f64 {
+		match (self, other) {
+			(Self::F64(a), Self::F64(b)) => Self::euclidean_f64(a, b),
+			(Self::F32(a), Self::F32(b)) => Self::euclidean_f32(a, b),
+			(Self::I64(a), Self::I64(b)) => Self::euclidean(a, b),
+			(Self::I32(a), Self::I32(b)) => Self::euclidean(a, b),
+			(Self::I16(a), Self::I16(b)) => Self::euclidean(a, b),
+			_ => f64::INFINITY,
+		}
+	}
+
+	#[inline]
+	fn hamming<T>(a: &Array1<T>, b: &Array1<T>) -> f64
+	where
+		T: PartialEq,
+	{
+		Zip::from(a).and(b).fold(0, |acc, a, b| {
+			if a != b {
+				acc + 1
+			} else {
+				acc
+			}
+		}) as f64
+	}
+
+	pub(crate) fn hamming_distance(&self, other: &Self) -> f64 {
+		match (self, other) {
+			(Self::F64(a), Self::F64(b)) => Self::hamming(a, b),
+			(Self::F32(a), Self::F32(b)) => Self::hamming(a, b),
+			(Self::I64(a), Self::I64(b)) => Self::hamming(a, b),
+			(Self::I32(a), Self::I32(b)) => Self::hamming(a, b),
+			(Self::I16(a), Self::I16(b)) => Self::hamming(a, b),
+			_ => f64::INFINITY,
+		}
+	}
+
+	#[inline]
+	fn jaccard_f64(a: &Array1<f64>, b: &Array1<f64>) -> f64 {
+		let mut union: HashSet<u64> = a.iter().map(|f| f.to_bits()).collect();
+		let intersection_size = b.iter().fold(0, |acc, n| {
+			if !union.insert(n.to_bits()) {
+				acc + 1
+			} else {
+				acc
+			}
+		}) as f64;
+		1.0 - intersection_size / union.len() as f64
+	}
+
+	#[inline]
+	fn jaccard_f32(a: &Array1<f32>, b: &Array1<f32>) -> f64 {
+		let mut union: HashSet<u32> = a.iter().map(|f| f.to_bits()).collect();
+		let intersection_size = b.iter().fold(0, |acc, n| {
+			if !union.insert(n.to_bits()) {
+				acc + 1
+			} else {
+				acc
+			}
+		}) as f64;
+		intersection_size / union.len() as f64
+	}
+
+	#[inline]
+	fn jaccard_integers<T>(a: &Array1<T>, b: &Array1<T>) -> f64
+	where
+		T: Eq + Hash + Clone,
+	{
+		let mut union: HashSet<T> = a.iter().cloned().collect();
+		let intersection_size = b.iter().cloned().fold(0, |acc, n| {
+			if !union.insert(n) {
+				acc + 1
+			} else {
+				acc
+			}
+		}) as f64;
+		intersection_size / union.len() as f64
+	}
+
+	pub(crate) fn jaccard_similarity(&self, other: &Self) -> f64 {
+		match (self, other) {
+			(Self::F64(a), Self::F64(b)) => Self::jaccard_f64(a, b),
+			(Self::F32(a), Self::F32(b)) => Self::jaccard_f32(a, b),
+			(Self::I64(a), Self::I64(b)) => Self::jaccard_integers(a, b),
+			(Self::I32(a), Self::I32(b)) => Self::jaccard_integers(a, b),
+			(Self::I16(a), Self::I16(b)) => Self::jaccard_integers(a, b),
+			_ => f64::NAN,
+		}
+	}
+
+	#[inline]
+	fn manhattan<T>(a: &Array1<T>, b: &Array1<T>) -> f64
+	where
+		T: Sub<Output = T> + ToFloat + Copy,
+	{
+		a.iter().zip(b.iter()).map(|(&a, &b)| (a - b).to_float().abs()).sum()
+	}
+
+	pub(crate) fn manhattan_distance(&self, other: &Self) -> f64 {
+		match (self, other) {
+			(Self::F64(a), Self::F64(b)) => Self::manhattan(a, b),
+			(Self::F32(a), Self::F32(b)) => Self::manhattan(a, b),
+			(Self::I64(a), Self::I64(b)) => Self::manhattan(a, b),
+			(Self::I32(a), Self::I32(b)) => Self::manhattan(a, b),
+			(Self::I16(a), Self::I16(b)) => Self::manhattan(a, b),
+			_ => f64::NAN,
+		}
+	}
+
+	#[inline]
+	fn minkowski<T>(a: &Array1<T>, b: &Array1<T>, order: f64) -> f64
+	where
+		T: ToFloat,
+	{
+		let dist: f64 = a
+			.iter()
+			.zip(b.iter())
+			.map(|(a, b)| (a.to_float() - b.to_float()).abs().powf(order))
+			.sum();
+		dist.powf(1.0 / order)
+	}
+
+	pub(crate) fn minkowski_distance(&self, other: &Self, order: f64) -> f64 {
+		match (self, other) {
+			(Self::F64(a), Self::F64(b)) => Self::minkowski(a, b, order),
+			(Self::F32(a), Self::F32(b)) => Self::minkowski(a, b, order),
+			(Self::I64(a), Self::I64(b)) => Self::minkowski(a, b, order),
+			(Self::I32(a), Self::I32(b)) => Self::minkowski(a, b, order),
+			(Self::I16(a), Self::I16(b)) => Self::minkowski(a, b, order),
+			_ => f64::NAN,
+		}
+	}
+
+	#[inline]
+	fn pearson<T>(x: &Array1<T>, y: &Array1<T>) -> f64
+	where
+		T: ToFloat + Clone + FromPrimitive + Add<Output = T> + Div<Output = T> + Zero,
+	{
+		let mean_x = x.mean().unwrap().to_float();
+		let mean_y = y.mean().unwrap().to_float();
+
+		let mut sum_xy = 0.0;
+		let mut sum_x2 = 0.0;
+		let mut sum_y2 = 0.0;
+
+		for (xi, yi) in x.iter().zip(y.iter()) {
+			let diff_x = xi.to_float() - mean_x;
+			let diff_y = yi.to_float() - mean_y;
+			sum_xy += diff_x * diff_y;
+			sum_x2 += diff_x.powi(2);
+			sum_y2 += diff_y.powi(2);
+		}
+
+		let numerator = sum_xy;
+		let denominator = (sum_x2 * sum_y2).sqrt();
+
+		if denominator == 0.0 {
+			return 0.0; // Return 0 if the denominator is 0
+		}
+
+		numerator / denominator
+	}
+
+	fn pearson_similarity(&self, other: &Self) -> f64 {
+		match (self, other) {
+			(Self::F64(a), Self::F64(b)) => Self::pearson(a, b),
+			(Self::F32(a), Self::F32(b)) => Self::pearson(a, b),
+			(Self::I64(a), Self::I64(b)) => Self::pearson(a, b),
+			(Self::I32(a), Self::I32(b)) => Self::pearson(a, b),
+			(Self::I16(a), Self::I16(b)) => Self::pearson(a, b),
+			_ => f64::NAN,
+		}
+	}
+}
+
 /// For vectors, as we want to support very large vectors, we want to avoid copy or clone.
 /// So the requirement is multiple ownership but not thread safety.
 /// However, because we are running in an async context, and because we are using cache structures that use the Arc as a key,
@@ -61,7 +288,7 @@
 	fn from(v: Vector) -> Self {
 		let mut h = DefaultHasher::new();
 		v.hash(&mut h);
-		Self(v.into(), h.finish())
+		Self(Arc::new(v), h.finish())
 	}
 }
 
@@ -83,18 +310,6 @@
 	}
 }
 impl Eq for SharedVector {}
-
-impl PartialOrd for SharedVector {
-	fn partial_cmp(&self, other: &Self) -> Option<Ordering> {
-		Some(self.cmp(other))
-	}
-}
-
-impl Ord for SharedVector {
-	fn cmp(&self, other: &Self) -> Ordering {
-		self.0.as_ref().cmp(other.0.as_ref())
-	}
-}
 
 impl Serialize for SharedVector {
 	fn serialize<S>(&self, serializer: S) -> Result<S::Ok, S::Error>
@@ -144,136 +359,52 @@
 		}
 	}
 }
->>>>>>> b9f02d14
-
-	pub(crate) fn chebyshev_distance(&self, other: &Self) -> f64 {
-		match (self, other) {
-			(Self::F64(a), Self::F64(b)) => Self::chebyshev(a, b),
-			(Self::F32(a), Self::F32(b)) => Self::chebyshev(a, b),
-			(Self::I64(a), Self::I64(b)) => Self::chebyshev(a, b),
-			(Self::I32(a), Self::I32(b)) => Self::chebyshev(a, b),
-			(Self::I16(a), Self::I16(b)) => Self::chebyshev(a, b),
-			_ => f64::NAN,
-		}
-	}
-
-	#[inline]
-	fn cosine_distance_f64(a: &Array1<f64>, b: &Array1<f64>) -> f64 {
-		let dot_product = a.dot(b);
-		let norm_a = a.norm_l2();
-		let norm_b = b.norm_l2();
-		1.0 - dot_product / (norm_a * norm_b)
-	}
-
-	#[inline]
-	fn cosine_distance_f32(a: &Array1<f32>, b: &Array1<f32>) -> f64 {
-		let dot_product = a.dot(b) as f64;
-		let norm_a = a.norm_l2() as f64;
-		let norm_b = b.norm_l2() as f64;
-		1.0 - dot_product / (norm_a * norm_b)
-	}
-
-	#[inline]
-	fn cosine_dist<T>(a: &Array1<T>, b: &Array1<T>) -> f64
-	where
-		T: ToFloat + LinalgScalar,
-	{
-		let dot_product = a.dot(b).to_float();
-		let norm_a = a.mapv(|x| x.to_float() * x.to_float()).sum().sqrt();
-		let norm_b = b.mapv(|x| x.to_float() * x.to_float()).sum().sqrt();
-		1.0 - dot_product / (norm_a * norm_b)
-	}
-
-	fn cosine_distance(&self, other: &Self) -> f64 {
-		match (self, other) {
-			(Self::F64(a), Self::F64(b)) => Self::cosine_distance_f64(a, b),
-			(Self::F32(a), Self::F32(b)) => Self::cosine_distance_f32(a, b),
-			(Self::I64(a), Self::I64(b)) => Self::cosine_dist(a, b),
-			(Self::I32(a), Self::I32(b)) => Self::cosine_dist(a, b),
-			(Self::I16(a), Self::I16(b)) => Self::cosine_dist(a, b),
-			_ => f64::INFINITY,
-		}
-	}
-
-<<<<<<< HEAD
-	#[inline]
-	fn euclidean_f64(a: &Array1<f64>, b: &Array1<f64>) -> f64 {
-		(a - b).norm_l2()
-	}
-
-	#[inline]
-	fn euclidean_f32(a: &Array1<f32>, b: &Array1<f32>) -> f64 {
-		(a - b).norm_l2() as f64
-	}
-
-	#[inline]
-	fn euclidean<T>(a: &Array1<T>, b: &Array1<T>) -> f64
-	where
-		T: ToFloat,
-	{
-		Zip::from(a).and(b).map_collect(|x, y| (x.to_float() - y.to_float()).powi(2)).sum().sqrt()
-	}
-	fn euclidean_distance(&self, other: &Self) -> f64 {
-		match (self, other) {
-			(Self::F64(a), Self::F64(b)) => Self::euclidean_f64(a, b),
-			(Self::F32(a), Self::F32(b)) => Self::euclidean_f32(a, b),
-			(Self::I64(a), Self::I64(b)) => Self::euclidean(a, b),
-			(Self::I32(a), Self::I32(b)) => Self::euclidean(a, b),
-			(Self::I16(a), Self::I16(b)) => Self::euclidean(a, b),
-			_ => f64::INFINITY,
-		}
-	}
-
-	#[inline]
-	fn hamming<T>(a: &Array1<T>, b: &Array1<T>) -> f64
-	where
-		T: PartialEq,
-	{
-		Zip::from(a).and(b).fold(0, |acc, a, b| {
-			if a != b {
-				acc + 1
-			} else {
-				acc
-			}
-		}) as f64
-	}
-
-	pub(crate) fn hamming_distance(&self, other: &Self) -> f64 {
-		match (self, other) {
-			(Self::F64(a), Self::F64(b)) => Self::hamming(a, b),
-			(Self::F32(a), Self::F32(b)) => Self::hamming(a, b),
-			(Self::I64(a), Self::I64(b)) => Self::hamming(a, b),
-			(Self::I32(a), Self::I32(b)) => Self::hamming(a, b),
-			(Self::I16(a), Self::I16(b)) => Self::hamming(a, b),
-			_ => f64::INFINITY,
-=======
+
 impl Vector {
-	pub(super) fn new(t: VectorType, d: usize) -> Self {
-		match t {
-			VectorType::F64 => Self::F64(Vec::with_capacity(d)),
-			VectorType::F32 => Self::F32(Vec::with_capacity(d)),
-			VectorType::I64 => Self::I64(Vec::with_capacity(d)),
-			VectorType::I32 => Self::I32(Vec::with_capacity(d)),
-			VectorType::I16 => Self::I16(Vec::with_capacity(d)),
-		}
-	}
-
 	pub(super) fn try_from_value(t: VectorType, d: usize, v: &Value) -> Result<Self, Error> {
-		let mut vec = Vector::new(t, d);
-		vec.check_vector_value(v)?;
-		Ok(vec)
-	}
-
-	fn check_vector_value(&mut self, value: &Value) -> Result<(), Error> {
+		let res = match t {
+			VectorType::F64 => {
+				let mut vec = Vec::with_capacity(d);
+				Self::check_vector_value(v, &mut vec)?;
+				Vector::F64(Array1::from_vec(vec))
+			}
+			VectorType::F32 => {
+				let mut vec = Vec::with_capacity(d);
+				Self::check_vector_value(v, &mut vec)?;
+				Vector::F32(Array1::from_vec(vec))
+			}
+			VectorType::I64 => {
+				let mut vec = Vec::with_capacity(d);
+				Self::check_vector_value(v, &mut vec)?;
+				Vector::I64(Array1::from_vec(vec))
+			}
+			VectorType::I32 => {
+				let mut vec = Vec::with_capacity(d);
+				Self::check_vector_value(v, &mut vec)?;
+				Vector::I32(Array1::from_vec(vec))
+			}
+			VectorType::I16 => {
+				let mut vec = Vec::with_capacity(d);
+				Self::check_vector_value(v, &mut vec)?;
+				Vector::I16(Array1::from_vec(vec))
+			}
+		};
+		Ok(res)
+	}
+
+	fn check_vector_value<T>(value: &Value, vec: &mut Vec<T>) -> Result<(), Error>
+	where
+		T: for<'a> TryFrom<&'a Number, Error = Error>,
+	{
 		match value {
 			Value::Array(a) => {
 				for v in a.0.iter() {
-					self.check_vector_value(v)?;
+					Self::check_vector_value(v, vec)?;
 				}
 				Ok(())
 			}
 			Value::Number(n) => {
-				self.add(n);
+				vec.push(n.try_into()?);
 				Ok(())
 			}
 			_ => Err(Error::InvalidVectorValue(value.clone().to_raw_string())),
@@ -281,10 +412,43 @@
 	}
 
 	pub fn try_from_array(t: VectorType, a: &Array) -> Result<Self, Error> {
-		let mut vec = Vector::new(t, a.len());
+		let res = match t {
+			VectorType::F64 => {
+				let mut vec = Vec::with_capacity(a.len());
+				Self::check_vector_array(a, &mut vec)?;
+				Vector::F64(Array1::from_vec(vec))
+			}
+			VectorType::F32 => {
+				let mut vec = Vec::with_capacity(a.len());
+				Self::check_vector_array(a, &mut vec)?;
+				Vector::F32(Array1::from_vec(vec))
+			}
+			VectorType::I64 => {
+				let mut vec = Vec::with_capacity(a.len());
+				Self::check_vector_array(a, &mut vec)?;
+				Vector::I64(Array1::from_vec(vec))
+			}
+			VectorType::I32 => {
+				let mut vec = Vec::with_capacity(a.len());
+				Self::check_vector_array(a, &mut vec)?;
+				Vector::I32(Array1::from_vec(vec))
+			}
+			VectorType::I16 => {
+				let mut vec = Vec::with_capacity(a.len());
+				Self::check_vector_array(a, &mut vec)?;
+				Vector::I16(Array1::from_vec(vec))
+			}
+		};
+		Ok(res)
+	}
+
+	fn check_vector_array<T>(a: &Array, vec: &mut Vec<T>) -> Result<(), Error>
+	where
+		T: for<'a> TryFrom<&'a Number, Error = Error>,
+	{
 		for v in &a.0 {
 			if let Value::Number(n) = v {
-				vec.add(n);
+				vec.push(n.try_into()?);
 			} else {
 				return Err(Error::InvalidVectorType {
 					current: v.clone().to_string(),
@@ -292,17 +456,7 @@
 				});
 			}
 		}
-		Ok(vec)
-	}
-
-	pub(super) fn add(&mut self, n: &Number) {
-		match self {
-			Self::F64(v) => v.push(n.to_float()),
-			Self::F32(v) => v.push(n.to_float() as f32),
-			Self::I64(v) => v.push(n.to_int()),
-			Self::I32(v) => v.push(n.to_int() as i32),
-			Self::I16(v) => v.push(n.to_int() as i16),
-		};
+		Ok(())
 	}
 
 	pub(super) fn len(&self) -> usize {
@@ -323,521 +477,14 @@
 			})
 		} else {
 			Ok(())
->>>>>>> b9f02d14
-		}
-	}
-
-	#[inline]
-	fn jaccard_f64(a: &Array1<f64>, b: &Array1<f64>) -> f64 {
-		let mut union: HashSet<u64> = a.iter().map(|f| f.to_bits()).collect();
-		let intersection_size = b.iter().fold(0, |acc, n| {
-			if !union.insert(n.to_bits()) {
-				acc + 1
-			} else {
-				acc
-			}
-		}) as f64;
-		1.0 - intersection_size / union.len() as f64
-	}
-
-	#[inline]
-	fn jaccard_f32(a: &Array1<f32>, b: &Array1<f32>) -> f64 {
-		let mut union: HashSet<u32> = a.iter().map(|f| f.to_bits()).collect();
-		let intersection_size = b.iter().fold(0, |acc, n| {
-			if !union.insert(n.to_bits()) {
-				acc + 1
-			} else {
-				acc
-			}
-		}) as f64;
-		intersection_size / union.len() as f64
-	}
-
-	#[inline]
-	fn jaccard_integers<T>(a: &Array1<T>, b: &Array1<T>) -> f64
-	where
-		T: Eq + Hash + Clone,
-	{
-		let mut union: HashSet<T> = a.iter().cloned().collect();
-		let intersection_size = b.iter().cloned().fold(0, |acc, n| {
-			if !union.insert(n) {
-				acc + 1
-			} else {
-				acc
-			}
-		}) as f64;
-		intersection_size / union.len() as f64
-	}
-
-	pub(crate) fn jaccard_similarity(&self, other: &Self) -> f64 {
-		match (self, other) {
-			(Self::F64(a), Self::F64(b)) => Self::jaccard_f64(a, b),
-			(Self::F32(a), Self::F32(b)) => Self::jaccard_f32(a, b),
-			(Self::I64(a), Self::I64(b)) => Self::jaccard_integers(a, b),
-			(Self::I32(a), Self::I32(b)) => Self::jaccard_integers(a, b),
-			(Self::I16(a), Self::I16(b)) => Self::jaccard_integers(a, b),
-			_ => f64::NAN,
-		}
-	}
-
-	#[inline]
-	fn manhattan<T>(a: &Array1<T>, b: &Array1<T>) -> f64
-	where
-		T: Sub<Output = T> + ToFloat + Copy,
-	{
-		a.iter().zip(b.iter()).map(|(&a, &b)| (a - b).to_float().abs()).sum()
-	}
-
-	pub(crate) fn manhattan_distance(&self, other: &Self) -> f64 {
-		match (self, other) {
-			(Self::F64(a), Self::F64(b)) => Self::manhattan(a, b),
-			(Self::F32(a), Self::F32(b)) => Self::manhattan(a, b),
-			(Self::I64(a), Self::I64(b)) => Self::manhattan(a, b),
-			(Self::I32(a), Self::I32(b)) => Self::manhattan(a, b),
-			(Self::I16(a), Self::I16(b)) => Self::manhattan(a, b),
-			_ => f64::NAN,
-		}
-	}
-
-	#[inline]
-	fn minkowski<T>(a: &Array1<T>, b: &Array1<T>, order: f64) -> f64
-	where
-		T: ToFloat,
-	{
-		let dist: f64 = a
-			.iter()
-			.zip(b.iter())
-			.map(|(a, b)| (a.to_float() - b.to_float()).abs().powf(order))
-			.sum();
-		dist.powf(1.0 / order)
-	}
-
-	pub(crate) fn minkowski_distance(&self, other: &Self, order: f64) -> f64 {
-		match (self, other) {
-			(Self::F64(a), Self::F64(b)) => Self::minkowski(a, b, order),
-			(Self::F32(a), Self::F32(b)) => Self::minkowski(a, b, order),
-			(Self::I64(a), Self::I64(b)) => Self::minkowski(a, b, order),
-			(Self::I32(a), Self::I32(b)) => Self::minkowski(a, b, order),
-			(Self::I16(a), Self::I16(b)) => Self::minkowski(a, b, order),
-			_ => f64::NAN,
-		}
-	}
-
-	#[inline]
-	fn pearson<T>(x: &Array1<T>, y: &Array1<T>) -> f64
-	where
-		T: ToFloat + Clone + FromPrimitive + Add<Output = T> + Div<Output = T> + Zero,
-	{
-		let mean_x = x.mean().unwrap().to_float();
-		let mean_y = y.mean().unwrap().to_float();
-
-		let mut sum_xy = 0.0;
-		let mut sum_x2 = 0.0;
-		let mut sum_y2 = 0.0;
-
-		for (xi, yi) in x.iter().zip(y.iter()) {
-			let diff_x = xi.to_float() - mean_x;
-			let diff_y = yi.to_float() - mean_y;
-			sum_xy += diff_x * diff_y;
-			sum_x2 += diff_x.powi(2);
-			sum_y2 += diff_y.powi(2);
-		}
-
-		let numerator = sum_xy;
-		let denominator = (sum_x2 * sum_y2).sqrt();
-
-		if denominator == 0.0 {
-			return 0.0; // Return 0 if the denominator is 0
-		}
-
-		numerator / denominator
-	}
-
-	fn pearson_similarity(&self, other: &Self) -> f64 {
-		match (self, other) {
-			(Self::F64(a), Self::F64(b)) => Self::pearson(a, b),
-			(Self::F32(a), Self::F32(b)) => Self::pearson(a, b),
-			(Self::I64(a), Self::I64(b)) => Self::pearson(a, b),
-			(Self::I32(a), Self::I32(b)) => Self::pearson(a, b),
-			(Self::I16(a), Self::I16(b)) => Self::pearson(a, b),
-			_ => f64::NAN,
-		}
-	}
-}
-
-<<<<<<< HEAD
-/// For vectors, as we want to support very large vectors, we want to avoid copy or clone.
-/// So the requirement is multiple ownership but not thread safety.
-/// However, because we are running in an async context, and because we are using cache structures that use the Arc as a key,
-/// the cached objects has to be Sent, which then requires the use of Arc (rather than just Rc).
-/// As computing the hash for a large vector is costly, this structures also caches the hashcode to avoid recomputing it.
-#[derive(Debug, Clone)]
-pub struct SharedVector(Arc<Vector>, u64);
-impl From<Vector> for SharedVector {
-	fn from(v: Vector) -> Self {
-		let mut h = DefaultHasher::new();
-		v.hash(&mut h);
-		Self(Arc::new(v.into()), h.finish())
-	}
-}
-
-impl Borrow<Vector> for &SharedVector {
-	fn borrow(&self) -> &Vector {
-		self.0.as_ref()
-	}
-}
-
-impl Hash for SharedVector {
-	fn hash<H: Hasher>(&self, state: &mut H) {
-		state.write_u64(self.1);
-	}
-}
-
-impl PartialEq for SharedVector {
-	fn eq(&self, other: &Self) -> bool {
-		self.1 == other.1 && self.0 == other.0
-	}
-}
-impl Eq for SharedVector {}
-
-impl Serialize for SharedVector {
-	fn serialize<S>(&self, serializer: S) -> Result<S::Ok, S::Error>
-	where
-		S: Serializer,
-	{
-		// We only serialize the vector part, not the u64
-		self.0.serialize(serializer)
-	}
-}
-
-impl<'de> Deserialize<'de> for SharedVector {
-	fn deserialize<D>(deserializer: D) -> Result<Self, D::Error>
-	where
-		D: Deserializer<'de>,
-	{
-		// We deserialize into a vector and construct the struct
-		// assuming some default or dummy value for the u64, e.g., 0
-		let v = Vector::deserialize(deserializer)?;
-		Ok(v.into())
-	}
-}
-
-impl Hash for Vector {
-	fn hash<H: Hasher>(&self, state: &mut H) {
-		match self {
-			Vector::F64(v) => {
-				let h = v.iter().fold(0, |acc, &x| acc ^ x.to_bits());
-				state.write_u64(h);
-			}
-			Vector::F32(v) => {
-				let h = v.iter().fold(0, |acc, &x| acc ^ x.to_bits());
-				state.write_u32(h);
-			}
-			Vector::I64(v) => {
-				let h = v.iter().fold(0, |acc, &x| acc ^ x);
-				state.write_i64(h);
-			}
-			Vector::I32(v) => {
-				let h = v.iter().fold(0, |acc, &x| acc ^ x);
-				state.write_i32(h);
-			}
-			Vector::I16(v) => {
-				let h = v.iter().fold(0, |acc, &x| acc ^ x);
-				state.write_i16(h);
-			}
-=======
+		}
+	}
+
 	pub(super) fn check_dimension(&self, expected_dim: usize) -> Result<(), Error> {
 		Self::check_expected_dimension(self.len(), expected_dim)
 	}
-
-	fn chebyshev<T>(a: &[T], b: &[T]) -> f64
-	where
-		T: ToFloat,
-	{
-		a.iter()
-			.zip(b.iter())
-			.map(|(a, b)| (a.to_float() - b.to_float()).abs())
-			.fold(f64::MIN, f64::max)
-	}
-
-	pub(crate) fn chebyshev_distance(&self, other: &Self) -> f64 {
-		match (self, other) {
-			(Self::F64(a), Self::F64(b)) => Self::chebyshev(a, b),
-			(Self::F32(a), Self::F32(b)) => Self::chebyshev(a, b),
-			(Self::I64(a), Self::I64(b)) => Self::chebyshev(a, b),
-			(Self::I32(a), Self::I32(b)) => Self::chebyshev(a, b),
-			(Self::I16(a), Self::I16(b)) => Self::chebyshev(a, b),
-			_ => f64::NAN,
->>>>>>> b9f02d14
-		}
-	}
-}
-
-<<<<<<< HEAD
-impl Vector {
-	pub(super) fn try_from_value(t: VectorType, d: usize, v: &Value) -> Result<Self, Error> {
-		let res = match t {
-			VectorType::F64 => {
-				let mut vec = Vec::with_capacity(d);
-				Self::check_vector_value(v, &mut vec)?;
-				Vector::F64(Array1::from_vec(vec))
-			}
-			VectorType::F32 => {
-				let mut vec = Vec::with_capacity(d);
-				Self::check_vector_value(v, &mut vec)?;
-				Vector::F32(Array1::from_vec(vec))
-			}
-			VectorType::I64 => {
-				let mut vec = Vec::with_capacity(d);
-				Self::check_vector_value(v, &mut vec)?;
-				Vector::I64(Array1::from_vec(vec))
-			}
-			VectorType::I32 => {
-				let mut vec = Vec::with_capacity(d);
-				Self::check_vector_value(v, &mut vec)?;
-				Vector::I32(Array1::from_vec(vec))
-			}
-			VectorType::I16 => {
-				let mut vec = Vec::with_capacity(d);
-				Self::check_vector_value(v, &mut vec)?;
-				Vector::I16(Array1::from_vec(vec))
-			}
-		};
-		Ok(res)
-	}
-
-	fn check_vector_value<T>(value: &Value, vec: &mut Vec<T>) -> Result<(), Error>
-	where
-		T: for<'a> TryFrom<&'a Number, Error = Error>,
-	{
-		match value {
-			Value::Array(a) => {
-				for v in a.0.iter() {
-					Self::check_vector_value(v, vec)?;
-				}
-				Ok(())
-			}
-			Value::Number(n) => {
-				vec.push(n.try_into()?);
-				Ok(())
-			}
-			_ => Err(Error::InvalidVectorValue(value.clone().to_raw_string())),
-		}
-	}
-
-	pub fn try_from_array(t: VectorType, a: &Array) -> Result<Self, Error> {
-		let res = match t {
-			VectorType::F64 => {
-				let mut vec = Vec::with_capacity(a.len());
-				Self::check_vector_array(a, &mut vec)?;
-				Vector::F64(Array1::from_vec(vec))
-			}
-			VectorType::F32 => {
-				let mut vec = Vec::with_capacity(a.len());
-				Self::check_vector_array(a, &mut vec)?;
-				Vector::F32(Array1::from_vec(vec))
-			}
-			VectorType::I64 => {
-				let mut vec = Vec::with_capacity(a.len());
-				Self::check_vector_array(a, &mut vec)?;
-				Vector::I64(Array1::from_vec(vec))
-			}
-			VectorType::I32 => {
-				let mut vec = Vec::with_capacity(a.len());
-				Self::check_vector_array(a, &mut vec)?;
-				Vector::I32(Array1::from_vec(vec))
-			}
-			VectorType::I16 => {
-				let mut vec = Vec::with_capacity(a.len());
-				Self::check_vector_array(a, &mut vec)?;
-				Vector::I16(Array1::from_vec(vec))
-			}
-		};
-		Ok(res)
-	}
-
-	fn check_vector_array<T>(a: &Array, vec: &mut Vec<T>) -> Result<(), Error>
-	where
-		T: for<'a> TryFrom<&'a Number, Error = Error>,
-	{
-		for v in &a.0 {
-			if let Value::Number(n) = v {
-				vec.push(n.try_into()?);
-			} else {
-				return Err(Error::InvalidVectorType {
-					current: v.clone().to_string(),
-					expected: "Number",
-				});
-			}
-		}
-		Ok(())
-	}
-
-	pub(super) fn len(&self) -> usize {
-		match self {
-			Self::F64(v) => v.len(),
-			Self::F32(v) => v.len(),
-			Self::I64(v) => v.len(),
-			Self::I32(v) => v.len(),
-			Self::I16(v) => v.len(),
-		}
-	}
-
-	pub(super) fn check_expected_dimension(current: usize, expected: usize) -> Result<(), Error> {
-		if current != expected {
-			Err(Error::InvalidVectorDimension {
-				current,
-				expected,
-			})
-		} else {
-			Ok(())
-		}
-	}
-
-	pub(super) fn check_dimension(&self, expected_dim: usize) -> Result<(), Error> {
-		Self::check_expected_dimension(self.len(), expected_dim)
-	}
-}
-
-=======
-	fn euclidean<T>(a: &[T], b: &[T]) -> f64
-	where
-		T: ToFloat,
-	{
-		a.iter()
-			.zip(b.iter())
-			.map(|(a, b)| (a.to_float() - b.to_float()).powi(2))
-			.sum::<f64>()
-			.sqrt()
-	}
-
-	pub(crate) fn euclidean_distance(&self, other: &Self) -> f64 {
-		match (self, other) {
-			(Self::F64(a), Self::F64(b)) => Self::euclidean(a, b),
-			(Self::F32(a), Self::F32(b)) => Self::euclidean(a, b),
-			(Self::I64(a), Self::I64(b)) => Self::euclidean(a, b),
-			(Self::I32(a), Self::I32(b)) => Self::euclidean(a, b),
-			(Self::I16(a), Self::I16(b)) => Self::euclidean(a, b),
-			_ => f64::INFINITY,
-		}
-	}
-	fn hamming<T>(a: &[T], b: &[T]) -> f64
-	where
-		T: PartialEq,
-	{
-		a.iter().zip(b.iter()).filter(|&(a, b)| a != b).count() as f64
-	}
-
-	pub(crate) fn hamming_distance(&self, other: &Self) -> f64 {
-		match (self, other) {
-			(Self::F64(a), Self::F64(b)) => Self::hamming(a, b),
-			(Self::F32(a), Self::F32(b)) => Self::hamming(a, b),
-			(Self::I64(a), Self::I64(b)) => Self::hamming(a, b),
-			(Self::I32(a), Self::I32(b)) => Self::hamming(a, b),
-			(Self::I16(a), Self::I16(b)) => Self::hamming(a, b),
-			_ => f64::NAN,
-		}
-	}
-
-	fn jaccard_f64(a: &[f64], b: &[f64]) -> f64 {
-		let mut union: HashSet<u64> = HashSet::from_iter(a.iter().map(|f| f.to_bits()));
-		let intersection_size = b.iter().filter(|n| !union.insert(n.to_bits())).count() as f64;
-		intersection_size / union.len() as f64
-	}
-
-	fn jaccard_f32(a: &[f32], b: &[f32]) -> f64 {
-		let mut union: HashSet<u32> = HashSet::from_iter(a.iter().map(|f| f.to_bits()));
-		let intersection_size = b.iter().filter(|n| !union.insert(n.to_bits())).count() as f64;
-		intersection_size / union.len() as f64
-	}
-
-	fn jaccard_integers<T>(a: &[T], b: &[T]) -> f64
-	where
-		T: Eq + Hash,
-	{
-		let mut union: HashSet<&T> = HashSet::from_iter(a.iter());
-		let intersection_size = b.iter().filter(|n| !union.insert(n)).count() as f64;
-		intersection_size / union.len() as f64
-	}
-
-	pub(crate) fn jaccard_similarity(&self, other: &Self) -> f64 {
-		match (self, other) {
-			(Self::F64(a), Self::F64(b)) => Self::jaccard_f64(a, b),
-			(Self::F32(a), Self::F32(b)) => Self::jaccard_f32(a, b),
-			(Self::I64(a), Self::I64(b)) => Self::jaccard_integers(a, b),
-			(Self::I32(a), Self::I32(b)) => Self::jaccard_integers(a, b),
-			(Self::I16(a), Self::I16(b)) => Self::jaccard_integers(a, b),
-			_ => f64::NAN,
-		}
-	}
-
-	fn manhattan<T>(a: &[T], b: &[T]) -> f64
-	where
-		T: Sub<Output = T> + ToFloat + Copy,
-	{
-		a.iter().zip(b.iter()).map(|(&a, &b)| ((a - b).to_float()).abs()).sum()
-	}
-
-	pub(crate) fn manhattan_distance(&self, other: &Self) -> f64 {
-		match (self, other) {
-			(Self::F64(a), Self::F64(b)) => Self::manhattan(a, b),
-			(Self::F32(a), Self::F32(b)) => Self::manhattan(a, b),
-			(Self::I64(a), Self::I64(b)) => Self::manhattan(a, b),
-			(Self::I32(a), Self::I32(b)) => Self::manhattan(a, b),
-			(Self::I16(a), Self::I16(b)) => Self::manhattan(a, b),
-			_ => f64::NAN,
-		}
-	}
-
-	fn minkowski<T>(a: &[T], b: &[T], order: f64) -> f64
-	where
-		T: ToFloat,
-	{
-		let dist: f64 = a
-			.iter()
-			.zip(b.iter())
-			.map(|(a, b)| (a.to_float() - b.to_float()).abs().powf(order))
-			.sum();
-		dist.powf(1.0 / order)
-	}
-
-	pub(crate) fn minkowski_distance(&self, other: &Self, order: f64) -> f64 {
-		match (self, other) {
-			(Self::F64(a), Self::F64(b)) => Self::minkowski(a, b, order),
-			(Self::F32(a), Self::F32(b)) => Self::minkowski(a, b, order),
-			(Self::I64(a), Self::I64(b)) => Self::minkowski(a, b, order),
-			(Self::I32(a), Self::I32(b)) => Self::minkowski(a, b, order),
-			(Self::I16(a), Self::I16(b)) => Self::minkowski(a, b, order),
-			_ => f64::NAN,
-		}
-	}
-
-	fn pearson<T>(a: &[T], b: &[T]) -> f64
-	where
-		T: ToFloat,
-	{
-		let m1 = a.mean();
-		let m2 = b.mean();
-		let covar: f64 =
-			a.iter().zip(b.iter()).map(|(x, y)| (x.to_float() - m1) * (y.to_float() - m2)).sum();
-		let covar = covar / a.len() as f64;
-		let std_dev1 = deviation(a, m1, false);
-		let std_dev2 = deviation(b, m2, false);
-		covar / (std_dev1 * std_dev2)
-	}
-
-	fn pearson_similarity(&self, other: &Self) -> f64 {
-		match (self, other) {
-			(Self::F64(a), Self::F64(b)) => Self::pearson(a, b),
-			(Self::F32(a), Self::F32(b)) => Self::pearson(a, b),
-			(Self::I64(a), Self::I64(b)) => Self::pearson(a, b),
-			(Self::I32(a), Self::I32(b)) => Self::pearson(a, b),
-			(Self::I16(a), Self::I16(b)) => Self::pearson(a, b),
-			_ => f64::NAN,
-		}
-	}
-}
->>>>>>> b9f02d14
+}
+
 impl Distance {
 	pub(super) fn calculate<V>(&self, a: V, b: V) -> f64
 	where
@@ -861,11 +508,7 @@
 #[cfg(test)]
 mod tests {
 	use crate::idx::trees::knn::tests::{get_seed_rnd, new_random_vec, RandomItemGenerator};
-<<<<<<< HEAD
 	use crate::idx::trees::vector::{SharedVector, Vector};
-=======
-	use crate::idx::trees::vector::Vector;
->>>>>>> b9f02d14
 	use crate::sql::index::{Distance, VectorType};
 	use crate::sql::Array;
 
@@ -881,15 +524,10 @@
 
 		// Check the "Vector" optimised implementations
 		for t in [VectorType::F64] {
-<<<<<<< HEAD
 			let v1: SharedVector =
 				Vector::try_from_array(t, &Array::from(v1.clone())).unwrap().into();
 			let v2: SharedVector =
 				Vector::try_from_array(t, &Array::from(v2.clone())).unwrap().into();
-=======
-			let v1 = Vector::try_from_array(t, &Array::from(v1.clone())).unwrap();
-			let v2 = Vector::try_from_array(t, &Array::from(v2.clone())).unwrap();
->>>>>>> b9f02d14
 			assert_eq!(dist.calculate(&v1, &v2), res);
 		}
 	}
