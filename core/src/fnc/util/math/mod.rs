--- conflicted
+++ resolved
@@ -17,11 +17,7 @@
 pub mod variance;
 pub mod vector;
 
-<<<<<<< HEAD
-pub trait ToFloat {
-=======
 pub(crate) trait ToFloat {
->>>>>>> 2fe398f5
 	fn to_float(&self) -> f64;
 }
 
