--- conflicted
+++ resolved
@@ -77,11 +77,7 @@
 nix = "0.26.4"
 
 [target.'cfg(any(target_os = "linux", target_os = "macos", target_os = "ios"))'.dependencies]
-<<<<<<< HEAD
-snmalloc-rs = { version = "0.3.4", features = ["usecxx17"] }
-=======
 mimalloc = { version = "0.1.39", default-features = false }
->>>>>>> 8e401a90
 
 [target.'cfg(any(target_os = "android", target_os = "freebsd", target_os = "netbsd", target_os = "openbsd"))'.dependencies]
 jemallocator = "0.5.4"
