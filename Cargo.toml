[package]
name = "surreal"
publish = false
edition = "2021"
version = "1.0.2"
license-file = "LICENSE"
authors = ["Tobie Morgan Hitchcock <tobie@surrealdb.com>"]

[features]
# Public features
default = ["storage-mem", "storage-rocksdb", "scripting", "http"]
storage-mem = ["surrealdb/kv-mem"]
storage-rocksdb = ["surrealdb/kv-rocksdb"]
storage-speedb = ["surrealdb/kv-speedb"]
storage-tikv = ["surrealdb/kv-tikv"]
storage-fdb = ["surrealdb/kv-fdb-7_1"]
scripting = ["surrealdb/scripting"]
http = ["surrealdb/http"]
http-compression = []
ml = ["surrealdb/ml", "surrealml-core"]

[workspace]
members = ["lib", "lib/examples/actix", "lib/examples/axum"]

[profile.release]
lto = true
strip = true
opt-level = 3
panic = 'abort'
codegen-units = 1

[profile.bench]
strip = false

[dependencies]
argon2 = "0.5.2"
axum = { version = "0.6.20", features = ["tracing", "ws", "headers"] }
axum-client-ip = "0.5.0"
axum-extra = { version = "0.7.7", features = ["query", "typed-routing"] }
axum-server = { version = "0.5.1", features = ["tls-rustls"] }
base64 = "0.21.5"
bytes = "1.5.0"
<<<<<<< HEAD
ciborium = "0.2.1"
clap = { version = "4.4.11", features = ["env", "derive", "wrap_help", "unicode"] }
=======
clap = { version = "4.4.11", features = [
    "env",
    "derive",
    "wrap_help",
    "unicode",
] }
>>>>>>> 2f1450c6
futures = "0.3.29"
futures-util = "0.3.29"
glob = "0.3.1"
http = "0.2.11"
http-body = "0.4.5"
hyper = "0.14.27"
ipnet = "2.9.0"
ndarray = { version = "0.15.6", optional = true }
once_cell = "1.18.0"
opentelemetry = { version = "0.19", features = ["rt-tokio"] }
opentelemetry-otlp = { version = "0.12.0", features = ["metrics"] }
pin-project-lite = "0.2.13"
rand = "0.8.5"
<<<<<<< HEAD
reqwest = { version = "0.11.22", default-features = false, features = ["blocking", "gzip"] }
rmpv = "1.0.1"
=======
reqwest = { version = "0.11.22", default-features = false, features = [
    "blocking",
    "gzip",
] }
>>>>>>> 2f1450c6
rustyline = { version = "12.0.0", features = ["derive"] }
serde = { version = "1.0.193", features = ["derive"] }
serde_json = "1.0.108"
serde_pack = { version = "1.1.2", package = "rmp-serde" }
<<<<<<< HEAD
surrealdb = { path = "lib", features = ["protocol-http", "protocol-ws", "rustls"] }
surrealml-core = { version = "0.0.3", optional = true}
=======
surrealdb = { path = "lib", features = [
    "protocol-http",
    "protocol-ws",
    "rustls",
] }
>>>>>>> 2f1450c6
tempfile = "3.8.1"
thiserror = "1.0.50"
tokio = { version = "1.34.0", features = ["macros", "signal"] }
tokio-util = { version = "0.7.10", features = ["io"] }
tower = "0.4.13"
tower-http = { version = "0.4.4", features = [
    "trace",
    "sensitive-headers",
    "auth",
    "request-id",
    "util",
    "catch-panic",
    "cors",
    "set-header",
    "limit",
    "add-extension",
    "compression-full",
] }
tracing = "0.1"
tracing-opentelemetry = "0.19.0"
tracing-subscriber = { version = "0.3.18", features = ["env-filter"] }
urlencoding = "2.1.3"
uuid = { version = "1.6.1", features = ["serde", "js", "v4", "v7"] }

[target.'cfg(unix)'.dependencies]
nix = { version = "0.27.1", features = ["user"] }

[target.'cfg(unix)'.dev-dependencies]
nix = { version = "0.27.1", features = ["signal", "user"] }

[target.'cfg(any(target_os = "linux", target_os = "macos", target_os = "ios"))'.dependencies]
mimalloc = { version = "0.1.39", default-features = false }

[target.'cfg(any(target_os = "android", target_os = "freebsd", target_os = "netbsd", target_os = "openbsd"))'.dependencies]
jemallocator = "0.5.4"


[dev-dependencies]
assert_fs = "1.0.13"
env_logger = "0.10.1"
opentelemetry-proto = { version = "0.2.0", features = [
    "gen-tonic",
    "traces",
    "metrics",
    "logs",
] }
rcgen = "0.11.3"
serial_test = "2.0.0"
temp-env = { version = "0.3.6", features = ["async_closure"] }
test-log = { version = "0.2.13", features = ["trace"] }
tokio-stream = { version = "0.1", features = ["net"] }
tokio-tungstenite = { version = "0.20.1" }
tonic = "0.8.3"
ulid = "1.1.0"
wiremock = "0.5.22"

[build-dependencies]
semver = "1.0.20"

[package.metadata.deb]
maintainer-scripts = "pkg/deb/"
maintainer = "Tobie Morgan Hitchcock <tobie@surrealdb.com>"
copyright = "SurrealDB Ltd. 2022"
systemd-units = { enable = true }
depends = "$auto"
section = "utility"
priority = "optional"
assets = [
    [
        "target/release/surreal",
        "usr/share/surrealdb/surreal",
        "755",
    ],
    [
        "pkg/deb/README",
        "usr/share/surrealdb/README",
        "644",
    ],
]
extended-description = "A scalable, distributed, collaborative, document-graph database, for the realtime web."
license-file = ["LICENSE", "4"]<|MERGE_RESOLUTION|>--- conflicted
+++ resolved
@@ -40,17 +40,13 @@
 axum-server = { version = "0.5.1", features = ["tls-rustls"] }
 base64 = "0.21.5"
 bytes = "1.5.0"
-<<<<<<< HEAD
 ciborium = "0.2.1"
-clap = { version = "4.4.11", features = ["env", "derive", "wrap_help", "unicode"] }
-=======
 clap = { version = "4.4.11", features = [
     "env",
     "derive",
     "wrap_help",
     "unicode",
 ] }
->>>>>>> 2f1450c6
 futures = "0.3.29"
 futures-util = "0.3.29"
 glob = "0.3.1"
@@ -64,29 +60,21 @@
 opentelemetry-otlp = { version = "0.12.0", features = ["metrics"] }
 pin-project-lite = "0.2.13"
 rand = "0.8.5"
-<<<<<<< HEAD
-reqwest = { version = "0.11.22", default-features = false, features = ["blocking", "gzip"] }
-rmpv = "1.0.1"
-=======
 reqwest = { version = "0.11.22", default-features = false, features = [
     "blocking",
     "gzip",
 ] }
->>>>>>> 2f1450c6
+rmpv = "1.0.1"
 rustyline = { version = "12.0.0", features = ["derive"] }
 serde = { version = "1.0.193", features = ["derive"] }
 serde_json = "1.0.108"
 serde_pack = { version = "1.1.2", package = "rmp-serde" }
-<<<<<<< HEAD
-surrealdb = { path = "lib", features = ["protocol-http", "protocol-ws", "rustls"] }
-surrealml-core = { version = "0.0.3", optional = true}
-=======
 surrealdb = { path = "lib", features = [
     "protocol-http",
     "protocol-ws",
     "rustls",
 ] }
->>>>>>> 2f1450c6
+surrealml-core = { version = "0.0.3", optional = true }
 tempfile = "3.8.1"
 thiserror = "1.0.50"
 tokio = { version = "1.34.0", features = ["macros", "signal"] }
